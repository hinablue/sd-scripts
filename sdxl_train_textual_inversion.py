--- conflicted
+++ resolved
@@ -6,11 +6,6 @@
 
 import torch
 from library.device_utils import init_ipex
-<<<<<<< HEAD
-=======
-
-init_ipex()
->>>>>>> 63711390
 
 init_ipex()
 
@@ -24,14 +19,9 @@
         self.vae_scale_factor = sdxl_model_util.VAE_SCALE_FACTOR
         self.is_sdxl = True
 
-<<<<<<< HEAD
     def assert_extra_args(self, args, train_dataset_group: Union[train_util.DatasetGroup, train_util.MinimalDataset], val_dataset_group: Optional[train_util.DatasetGroup]):
-        sdxl_train_util.verify_sdxl_training_args(args, supportTextEncoderCaching=False)
-=======
-    def assert_extra_args(self, args, train_dataset_group):
         # super().assert_extra_args(args, train_dataset_group) # do not call parent because it checks reso steps with 64
         sdxl_train_util.verify_sdxl_training_args(args, support_text_encoder_caching=False)
->>>>>>> 63711390
 
         train_dataset_group.verify_bucket_reso_steps(32)
         if val_dataset_group is not None:
