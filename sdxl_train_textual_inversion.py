import argparse
import os
from typing import Optional, Union

import regex

import torch
from library.device_utils import init_ipex

init_ipex()

from library import sdxl_model_util, sdxl_train_util, strategy_sd, strategy_sdxl, train_util
import train_textual_inversion


class SdxlTextualInversionTrainer(train_textual_inversion.TextualInversionTrainer):
    def __init__(self):
        super().__init__()
        self.vae_scale_factor = sdxl_model_util.VAE_SCALE_FACTOR
        self.is_sdxl = True

    def assert_extra_args(self, args, train_dataset_group: Union[train_util.DatasetGroup, train_util.MinimalDataset], val_dataset_group: Optional[train_util.DatasetGroup]):
<<<<<<< HEAD
        # super().assert_extra_args(args, train_dataset_group, val_dataset_group)
=======
>>>>>>> 884e07d7
        sdxl_train_util.verify_sdxl_training_args(args, supportTextEncoderCaching=False)

        train_dataset_group.verify_bucket_reso_steps(32)
        if val_dataset_group is not None:
            val_dataset_group.verify_bucket_reso_steps(32)

    def load_target_model(self, args, weight_dtype, accelerator):
        (
            load_stable_diffusion_format,
            text_encoder1,
            text_encoder2,
            vae,
            unet,
            logit_scale,
            ckpt_info,
        ) = sdxl_train_util.load_target_model(args, accelerator, sdxl_model_util.MODEL_VERSION_SDXL_BASE_V1_0, weight_dtype)

        self.load_stable_diffusion_format = load_stable_diffusion_format
        self.logit_scale = logit_scale
        self.ckpt_info = ckpt_info

        return sdxl_model_util.MODEL_VERSION_SDXL_BASE_V1_0, [text_encoder1, text_encoder2], vae, unet

    def get_tokenize_strategy(self, args):
        return strategy_sdxl.SdxlTokenizeStrategy(args.max_token_length, args.tokenizer_cache_dir)

    def get_tokenizers(self, tokenize_strategy: strategy_sdxl.SdxlTokenizeStrategy):
        return [tokenize_strategy.tokenizer1, tokenize_strategy.tokenizer2]

    def get_latents_caching_strategy(self, args):
        latents_caching_strategy = strategy_sd.SdSdxlLatentsCachingStrategy(
            False, args.cache_latents_to_disk, args.vae_batch_size, args.skip_cache_check
        )
        return latents_caching_strategy

    def get_text_encoding_strategy(self, args):
        return strategy_sdxl.SdxlTextEncodingStrategy()

    def call_unet(self, args, accelerator, unet, noisy_latents, timesteps, text_conds, batch, weight_dtype):
        noisy_latents = noisy_latents.to(weight_dtype)  # TODO check why noisy_latents is not weight_dtype

        # get size embeddings
        orig_size = batch["original_sizes_hw"]
        crop_size = batch["crop_top_lefts"]
        target_size = batch["target_sizes_hw"]
        embs = sdxl_train_util.get_size_embeddings(orig_size, crop_size, target_size, accelerator.device).to(weight_dtype)

        # concat embeddings
        encoder_hidden_states1, encoder_hidden_states2, pool2 = text_conds
        vector_embedding = torch.cat([pool2, embs], dim=1).to(weight_dtype)
        text_embedding = torch.cat([encoder_hidden_states1, encoder_hidden_states2], dim=2).to(weight_dtype)

        noise_pred = unet(noisy_latents, timesteps, text_embedding, vector_embedding)
        return noise_pred

    def sample_images(
        self, accelerator, args, epoch, global_step, device, vae, tokenizers, text_encoders, unet, prompt_replacement
    ):
        sdxl_train_util.sample_images(
            accelerator, args, epoch, global_step, device, vae, tokenizers, text_encoders, unet, prompt_replacement
        )

    def save_weights(self, file, updated_embs, save_dtype, metadata):
        state_dict = {"clip_l": updated_embs[0], "clip_g": updated_embs[1]}

        if save_dtype is not None:
            for key in list(state_dict.keys()):
                v = state_dict[key]
                v = v.detach().clone().to("cpu").to(save_dtype)
                state_dict[key] = v

        if os.path.splitext(file)[1] == ".safetensors":
            from safetensors.torch import save_file

            save_file(state_dict, file, metadata)
        else:
            torch.save(state_dict, file)

    def load_weights(self, file):
        if os.path.splitext(file)[1] == ".safetensors":
            from safetensors.torch import load_file

            data = load_file(file)
        else:
            data = torch.load(file, map_location="cpu")

        emb_l = data.get("clip_l", None)  # ViT-L text encoder 1
        emb_g = data.get("clip_g", None)  # BiG-G text encoder 2

        assert (
            emb_l is not None or emb_g is not None
        ), f"weight file does not contains weights for text encoder 1 or 2 / 重みファイルにテキストエンコーダー1または2の重みが含まれていません: {file}"

        return [emb_l, emb_g]


def setup_parser() -> argparse.ArgumentParser:
    parser = train_textual_inversion.setup_parser()
    sdxl_train_util.add_sdxl_training_arguments(parser, support_text_encoder_caching=False)
    return parser


if __name__ == "__main__":
    parser = setup_parser()

    args = parser.parse_args()
    train_util.verify_command_line_training_args(args)
    args = train_util.read_config_from_file(args, parser)

    trainer = SdxlTextualInversionTrainer()
    trainer.train(args)<|MERGE_RESOLUTION|>--- conflicted
+++ resolved
@@ -20,10 +20,6 @@
         self.is_sdxl = True
 
     def assert_extra_args(self, args, train_dataset_group: Union[train_util.DatasetGroup, train_util.MinimalDataset], val_dataset_group: Optional[train_util.DatasetGroup]):
-<<<<<<< HEAD
-        # super().assert_extra_args(args, train_dataset_group, val_dataset_group)
-=======
->>>>>>> 884e07d7
         sdxl_train_util.verify_sdxl_training_args(args, supportTextEncoderCaching=False)
 
         train_dataset_group.verify_bucket_reso_steps(32)
