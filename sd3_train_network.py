import argparse
import copy
import math
import random
from typing import Any, Optional, Union

import torch
from accelerate import Accelerator
from library import sd3_models, strategy_sd3, utils
from library.device_utils import init_ipex, clean_memory_on_device

init_ipex()

from library import flux_models, flux_train_utils, flux_utils, sd3_train_utils, sd3_utils, strategy_base, strategy_sd3, train_util
import train_network
from library.utils import setup_logging

setup_logging()
import logging

logger = logging.getLogger(__name__)


class Sd3NetworkTrainer(train_network.NetworkTrainer):
    def __init__(self):
        super().__init__()
        self.sample_prompts_te_outputs = None

    def assert_extra_args(
        self,
        args,
        train_dataset_group: Union[train_util.DatasetGroup, train_util.MinimalDataset],
        val_dataset_group: Optional[train_util.DatasetGroup],
    ):
        # super().assert_extra_args(args, train_dataset_group)
        # sdxl_train_util.verify_sdxl_training_args(args)

        if args.fp8_base_unet:
            args.fp8_base = True  # if fp8_base_unet is enabled, fp8_base is also enabled for SD3

        if args.cache_text_encoder_outputs_to_disk and not args.cache_text_encoder_outputs:
            logger.warning(
                "cache_text_encoder_outputs_to_disk is enabled, so cache_text_encoder_outputs is also enabled / cache_text_encoder_outputs_to_diskが有効になっているため、cache_text_encoder_outputsも有効になります"
            )
            args.cache_text_encoder_outputs = True

        if args.cache_text_encoder_outputs:
            assert (
                train_dataset_group.is_text_encoder_output_cacheable()
            ), "when caching Text Encoder output, either caption_dropout_rate, shuffle_caption, token_warmup_step or caption_tag_dropout_rate cannot be used / Text Encoderの出力をキャッシュするときはcaption_dropout_rate, shuffle_caption, token_warmup_step, caption_tag_dropout_rateは使えません"

        # prepare CLIP-L/CLIP-G/T5XXL training flags
        self.train_clip = not args.network_train_unet_only
        self.train_t5xxl = False  # default is False even if args.network_train_unet_only is False

        if args.max_token_length is not None:
            logger.warning("max_token_length is not used in Flux training / max_token_lengthはFluxのトレーニングでは使用されません")

        assert (
            args.blocks_to_swap is None or args.blocks_to_swap == 0
        ) or not args.cpu_offload_checkpointing, "blocks_to_swap is not supported with cpu_offload_checkpointing / blocks_to_swapはcpu_offload_checkpointingと併用できません"

        train_dataset_group.verify_bucket_reso_steps(32)  # TODO check this
        if val_dataset_group is not None:
            val_dataset_group.verify_bucket_reso_steps(32)  # TODO check this

        # enumerate resolutions from dataset for positional embeddings
        resolutions = train_dataset_group.get_resolutions()
        if val_dataset_group is not None:
            resolutions = resolutions + val_dataset_group.get_resolutions()
        self.resolutions = resolutions

    def load_target_model(self, args, weight_dtype, accelerator):
        # currently offload to cpu for some models

        # if the file is fp8 and we are using fp8_base, we can load it as is (fp8)
        loading_dtype = None if args.fp8_base else weight_dtype

        # if we load to cpu, flux.to(fp8) takes a long time, so we should load to gpu in future
        state_dict = utils.load_safetensors(
            args.pretrained_model_name_or_path, "cpu", disable_mmap=args.disable_mmap_load_safetensors, dtype=loading_dtype
        )
        mmdit = sd3_utils.load_mmdit(state_dict, loading_dtype, "cpu")
        self.model_type = mmdit.model_type
        mmdit.set_pos_emb_random_crop_rate(args.pos_emb_random_crop_rate)

        # set resolutions for positional embeddings
        if args.enable_scaled_pos_embed:
            latent_sizes = [round(math.sqrt(res[0] * res[1])) // 8 for res in self.resolutions]  # 8 is stride for latent
            latent_sizes = list(set(latent_sizes))  # remove duplicates
            logger.info(f"Prepare scaled positional embeddings for resolutions: {self.resolutions}, sizes: {latent_sizes}")
            mmdit.enable_scaled_pos_embed(True, latent_sizes)

        if args.fp8_base:
            # check dtype of model
            if mmdit.dtype == torch.float8_e4m3fnuz or mmdit.dtype == torch.float8_e5m2 or mmdit.dtype == torch.float8_e5m2fnuz:
                raise ValueError(f"Unsupported fp8 model dtype: {mmdit.dtype}")
            elif mmdit.dtype == torch.float8_e4m3fn:
                logger.info("Loaded fp8 SD3 model")
            else:
                logger.info(
                    "Cast SD3 model to fp8. This may take a while. You can reduce the time by using fp8 checkpoint."
                    " / SD3モデルをfp8に変換しています。これには時間がかかる場合があります。fp8チェックポイントを使用することで時間を短縮できます。"
                )
                mmdit.to(torch.float8_e4m3fn)
        self.is_swapping_blocks = args.blocks_to_swap is not None and args.blocks_to_swap > 0
        if self.is_swapping_blocks:
            # Swap blocks between CPU and GPU to reduce memory usage, in forward and backward passes.
            logger.info(f"enable block swap: blocks_to_swap={args.blocks_to_swap}")
            mmdit.enable_block_swap(args.blocks_to_swap, accelerator.device)

        clip_l = sd3_utils.load_clip_l(
            args.clip_l, weight_dtype, "cpu", disable_mmap=args.disable_mmap_load_safetensors, state_dict=state_dict
        )
        clip_l.eval()
        clip_g = sd3_utils.load_clip_g(
            args.clip_g, weight_dtype, "cpu", disable_mmap=args.disable_mmap_load_safetensors, state_dict=state_dict
        )
        clip_g.eval()

        # if the file is fp8 and we are using fp8_base (not unet), we can load it as is (fp8)
        if args.fp8_base and not args.fp8_base_unet:
            loading_dtype = None  # as is
        else:
            loading_dtype = weight_dtype

        # loading t5xxl to cpu takes a long time, so we should load to gpu in future
        t5xxl = sd3_utils.load_t5xxl(
            args.t5xxl, loading_dtype, "cpu", disable_mmap=args.disable_mmap_load_safetensors, state_dict=state_dict
        )
        t5xxl.eval()
        if args.fp8_base and not args.fp8_base_unet:
            # check dtype of model
            if t5xxl.dtype == torch.float8_e4m3fnuz or t5xxl.dtype == torch.float8_e5m2 or t5xxl.dtype == torch.float8_e5m2fnuz:
                raise ValueError(f"Unsupported fp8 model dtype: {t5xxl.dtype}")
            elif t5xxl.dtype == torch.float8_e4m3fn:
                logger.info("Loaded fp8 T5XXL model")

        vae = sd3_utils.load_vae(
            args.vae, weight_dtype, "cpu", disable_mmap=args.disable_mmap_load_safetensors, state_dict=state_dict
        )

        return mmdit.model_type, [clip_l, clip_g, t5xxl], vae, mmdit

    def get_tokenize_strategy(self, args):
        logger.info(f"t5xxl_max_token_length: {args.t5xxl_max_token_length}")
        return strategy_sd3.Sd3TokenizeStrategy(args.t5xxl_max_token_length, args.tokenizer_cache_dir)

    def get_tokenizers(self, tokenize_strategy: strategy_sd3.Sd3TokenizeStrategy):
        return [tokenize_strategy.clip_l, tokenize_strategy.clip_g, tokenize_strategy.t5xxl]

    def get_latents_caching_strategy(self, args):
        latents_caching_strategy = strategy_sd3.Sd3LatentsCachingStrategy(
            args.cache_latents_to_disk, args.vae_batch_size, args.skip_cache_check
        )
        return latents_caching_strategy

    def get_text_encoding_strategy(self, args):
        return strategy_sd3.Sd3TextEncodingStrategy(
            args.apply_lg_attn_mask,
            args.apply_t5_attn_mask,
            args.clip_l_dropout_rate,
            args.clip_g_dropout_rate,
            args.t5_dropout_rate,
        )

    def post_process_network(self, args, accelerator, network, text_encoders, unet):
        # check t5xxl is trained or not
        self.train_t5xxl = network.train_t5xxl

        if self.train_t5xxl and args.cache_text_encoder_outputs:
            raise ValueError(
                "T5XXL is trained, so cache_text_encoder_outputs cannot be used / T5XXL学習時はcache_text_encoder_outputsは使用できません"
            )

    def get_models_for_text_encoding(self, args, accelerator, text_encoders):
        if args.cache_text_encoder_outputs:
            if self.train_clip and not self.train_t5xxl:
                return text_encoders[0:2] + [None]  # only CLIP-L/CLIP-G is needed for encoding because T5XXL is cached
            else:
                return None  # no text encoders are needed for encoding because both are cached
        else:
            return text_encoders  # CLIP-L, CLIP-G and T5XXL are needed for encoding

    def get_text_encoders_train_flags(self, args, text_encoders):
        return [self.train_clip, self.train_clip, self.train_t5xxl]

    def get_text_encoder_outputs_caching_strategy(self, args):
        if args.cache_text_encoder_outputs:
            # if the text encoders is trained, we need tokenization, so is_partial is True
            return strategy_sd3.Sd3TextEncoderOutputsCachingStrategy(
                args.cache_text_encoder_outputs_to_disk,
                args.text_encoder_batch_size,
                args.skip_cache_check,
                is_partial=self.train_clip or self.train_t5xxl,
                apply_lg_attn_mask=args.apply_lg_attn_mask,
                apply_t5_attn_mask=args.apply_t5_attn_mask,
            )
        else:
            return None

    def cache_text_encoder_outputs_if_needed(
        self, args, accelerator: Accelerator, unet, vae, text_encoders, dataset: train_util.DatasetGroup, weight_dtype
    ):
        if args.cache_text_encoder_outputs:
            if not args.lowram:
                # メモリ消費を減らす
                logger.info("move vae and unet to cpu to save memory")
                org_vae_device = vae.device
                org_unet_device = unet.device
                vae.to("cpu")
                unet.to("cpu")
                clean_memory_on_device(accelerator.device)

            # When TE is not be trained, it will not be prepared so we need to use explicit autocast
            logger.info("move text encoders to gpu")
            text_encoders[0].to(accelerator.device, dtype=weight_dtype)  # always not fp8
            text_encoders[1].to(accelerator.device, dtype=weight_dtype)  # always not fp8
            text_encoders[2].to(accelerator.device)  # may be fp8

            if text_encoders[2].dtype == torch.float8_e4m3fn:
                # if we load fp8 weights, the model is already fp8, so we use it as is
                self.prepare_text_encoder_fp8(2, text_encoders[2], text_encoders[2].dtype, weight_dtype)
            else:
                # otherwise, we need to convert it to target dtype
                text_encoders[2].to(weight_dtype)

            with accelerator.autocast():
                dataset.new_cache_text_encoder_outputs(text_encoders, accelerator)

            # cache sample prompts
            if args.sample_prompts is not None:
                logger.info(f"cache Text Encoder outputs for sample prompt: {args.sample_prompts}")

                tokenize_strategy: strategy_sd3.Sd3TokenizeStrategy = strategy_base.TokenizeStrategy.get_strategy()
                text_encoding_strategy: strategy_sd3.Sd3TextEncodingStrategy = strategy_base.TextEncodingStrategy.get_strategy()

                prompts = train_util.load_prompts(args.sample_prompts)
                sample_prompts_te_outputs = {}  # key: prompt, value: text encoder outputs
                with accelerator.autocast(), torch.no_grad():
                    for prompt_dict in prompts:
                        for p in [prompt_dict.get("prompt", ""), prompt_dict.get("negative_prompt", "")]:
                            if p not in sample_prompts_te_outputs:
                                logger.info(f"cache Text Encoder outputs for prompt: {p}")
                                tokens_and_masks = tokenize_strategy.tokenize(p)
                                sample_prompts_te_outputs[p] = text_encoding_strategy.encode_tokens(
                                    tokenize_strategy,
                                    text_encoders,
                                    tokens_and_masks,
                                    args.apply_lg_attn_mask,
                                    args.apply_t5_attn_mask,
                                )
                self.sample_prompts_te_outputs = sample_prompts_te_outputs

            accelerator.wait_for_everyone()

            # move back to cpu
            if not self.is_train_text_encoder(args):
                logger.info("move CLIP-L back to cpu")
                text_encoders[0].to("cpu")
                logger.info("move CLIP-G back to cpu")
                text_encoders[1].to("cpu")
            logger.info("move t5XXL back to cpu")
            text_encoders[2].to("cpu")
            clean_memory_on_device(accelerator.device)

            if not args.lowram:
                logger.info("move vae and unet back to original device")
                vae.to(org_vae_device)
                unet.to(org_unet_device)
        else:
            # Text Encoderから毎回出力を取得するので、GPUに乗せておく
            text_encoders[0].to(accelerator.device, dtype=weight_dtype)
            text_encoders[1].to(accelerator.device, dtype=weight_dtype)
            text_encoders[2].to(accelerator.device)

    # def call_unet(self, args, accelerator, unet, noisy_latents, timesteps, text_conds, batch, weight_dtype):
    #     noisy_latents = noisy_latents.to(weight_dtype)  # TODO check why noisy_latents is not weight_dtype

    #     # get size embeddings
    #     orig_size = batch["original_sizes_hw"]
    #     crop_size = batch["crop_top_lefts"]
    #     target_size = batch["target_sizes_hw"]
    #     embs = sdxl_train_util.get_size_embeddings(orig_size, crop_size, target_size, accelerator.device).to(weight_dtype)

    #     # concat embeddings
    #     encoder_hidden_states1, encoder_hidden_states2, pool2 = text_conds
    #     vector_embedding = torch.cat([pool2, embs], dim=1).to(weight_dtype)
    #     text_embedding = torch.cat([encoder_hidden_states1, encoder_hidden_states2], dim=2).to(weight_dtype)

    #     noise_pred = unet(noisy_latents, timesteps, text_embedding, vector_embedding)
    #     return noise_pred

    def sample_images(self, accelerator, args, epoch, global_step, device, vae, tokenizer, text_encoder, mmdit):
        text_encoders = text_encoder  # for compatibility
        text_encoders = self.get_models_for_text_encoding(args, accelerator, text_encoders)

        sd3_train_utils.sample_images(
            accelerator, args, epoch, global_step, mmdit, vae, text_encoders, self.sample_prompts_te_outputs
        )

    def get_noise_scheduler(self, args: argparse.Namespace, device: torch.device) -> Any:
        # this scheduler is not used in training, but used  to get num_train_timesteps etc.
        noise_scheduler = sd3_train_utils.FlowMatchEulerDiscreteScheduler(num_train_timesteps=1000, shift=args.training_shift)
        return noise_scheduler

    def encode_images_to_latents(self, args, vae, images):
        return vae.encode(images)

    def shift_scale_latents(self, args, latents):
        return sd3_models.SDVAE.process_in(latents)

    def get_noise_pred_and_target(
        self,
        args,
        accelerator,
        noise_scheduler,
        latents,
        batch,
        text_encoder_conds,
        unet: flux_models.Flux,
        network,
        weight_dtype,
        train_unet,
<<<<<<< HEAD
        global_step=None,
        is_train=True
=======
        is_train=True,
>>>>>>> 3d79239b
    ):
        # Sample noise that we'll add to the latents
        noise = torch.randn_like(latents)

        # get noisy model input and timesteps
        noisy_model_input, timesteps, sigmas = sd3_train_utils.get_noisy_model_input_and_timesteps(
            args, latents, noise, accelerator.device, weight_dtype
        )

        # ensure the hidden state will require grad
        if args.gradient_checkpointing:
            noisy_model_input.requires_grad_(True)
            for t in text_encoder_conds:
                if t is not None and t.dtype.is_floating_point:
                    t.requires_grad_(True)

        # Predict the noise residual
        lg_out, t5_out, lg_pooled, l_attn_mask, g_attn_mask, t5_attn_mask = text_encoder_conds
        text_encoding_strategy = strategy_base.TextEncodingStrategy.get_strategy()
        context, lg_pooled = text_encoding_strategy.concat_encodings(lg_out, t5_out, lg_pooled)
        if not args.apply_lg_attn_mask:
            l_attn_mask = None
            g_attn_mask = None
        if not args.apply_t5_attn_mask:
            t5_attn_mask = None

        # call model
        with torch.set_grad_enabled(is_train), accelerator.autocast():
            # TODO support attention mask
            model_pred = unet(noisy_model_input, timesteps, context=context, y=lg_pooled)

        # Follow: Section 5 of https://arxiv.org/abs/2206.00364.
        # Preconditioning of the model outputs.
        model_pred = model_pred * (-sigmas) + noisy_model_input

        # these weighting schemes use a uniform timestep sampling
        # and instead post-weight the loss
        weighting = sd3_train_utils.compute_loss_weighting_for_sd3(weighting_scheme=args.weighting_scheme, sigmas=sigmas)

        # flow matching loss
        target = latents

        # differential output preservation
        if "custom_attributes" in batch:
            diff_output_pr_indices = []
            for i, custom_attributes in enumerate(batch["custom_attributes"]):
                if "diff_output_preservation" in custom_attributes and custom_attributes["diff_output_preservation"]:
                    diff_output_pr_indices.append(i)

            if len(diff_output_pr_indices) > 0:
                network.set_multiplier(0.0)
                with torch.no_grad(), accelerator.autocast():
                    model_pred_prior = unet(
                        noisy_model_input[diff_output_pr_indices],
                        timesteps[diff_output_pr_indices],
                        context=context[diff_output_pr_indices],
                        y=lg_pooled[diff_output_pr_indices],
                    )
                network.set_multiplier(1.0)  # may be overwritten by "network_multipliers" in the next step

                model_pred_prior = model_pred_prior * (-sigmas[diff_output_pr_indices]) + noisy_model_input[diff_output_pr_indices]

                # weighting for differential output preservation is not needed because it is already applied

                target[diff_output_pr_indices] = model_pred_prior.to(target.dtype)

        return model_pred, target, timesteps, weighting

    def post_process_loss(self, loss, args, timesteps, noise_scheduler, global_step=None):
        return loss

    def get_sai_model_spec(self, args):
        return train_util.get_sai_model_spec(None, args, False, True, False, sd3=self.model_type)

    def update_metadata(self, metadata, args):
        metadata["ss_apply_lg_attn_mask"] = args.apply_lg_attn_mask
        metadata["ss_apply_t5_attn_mask"] = args.apply_t5_attn_mask
        metadata["ss_weighting_scheme"] = args.weighting_scheme
        metadata["ss_logit_mean"] = args.logit_mean
        metadata["ss_logit_std"] = args.logit_std
        metadata["ss_mode_scale"] = args.mode_scale

    def is_text_encoder_not_needed_for_training(self, args):
        return args.cache_text_encoder_outputs and not self.is_train_text_encoder(args)

    def prepare_text_encoder_grad_ckpt_workaround(self, index, text_encoder):
        if index == 0 or index == 1:  # CLIP-L/CLIP-G
            return super().prepare_text_encoder_grad_ckpt_workaround(index, text_encoder)
        else:  # T5XXL
            text_encoder.encoder.embed_tokens.requires_grad_(True)

    def prepare_text_encoder_fp8(self, index, text_encoder, te_weight_dtype, weight_dtype):
        if index == 0 or index == 1:  # CLIP-L/CLIP-G
            clip_type = "CLIP-L" if index == 0 else "CLIP-G"
            logger.info(f"prepare CLIP-{clip_type} for fp8: set to {te_weight_dtype}, set embeddings to {weight_dtype}")
            text_encoder.to(te_weight_dtype)  # fp8
            text_encoder.text_model.embeddings.to(dtype=weight_dtype)
        else:  # T5XXL

            def prepare_fp8(text_encoder, target_dtype):
                def forward_hook(module):
                    def forward(hidden_states):
                        hidden_gelu = module.act(module.wi_0(hidden_states))
                        hidden_linear = module.wi_1(hidden_states)
                        hidden_states = hidden_gelu * hidden_linear
                        hidden_states = module.dropout(hidden_states)

                        hidden_states = module.wo(hidden_states)
                        return hidden_states

                    return forward

                for module in text_encoder.modules():
                    if module.__class__.__name__ in ["T5LayerNorm", "Embedding"]:
                        # print("set", module.__class__.__name__, "to", target_dtype)
                        module.to(target_dtype)
                    if module.__class__.__name__ in ["T5DenseGatedActDense"]:
                        # print("set", module.__class__.__name__, "hooks")
                        module.forward = forward_hook(module)

            if flux_utils.get_t5xxl_actual_dtype(text_encoder) == torch.float8_e4m3fn and text_encoder.dtype == weight_dtype:
                logger.info(f"T5XXL already prepared for fp8")
            else:
                logger.info(f"prepare T5XXL for fp8: set to {te_weight_dtype}, set embeddings to {weight_dtype}, add hooks")
                text_encoder.to(te_weight_dtype)  # fp8
                prepare_fp8(text_encoder, weight_dtype)

    def on_step_start(self, args, accelerator, network, text_encoders, unet, batch, weight_dtype, is_train=True):
        # drop cached text encoder outputs: in validation, we drop cached outputs deterministically by fixed seed
        text_encoder_outputs_list = batch.get("text_encoder_outputs_list", None)
        if text_encoder_outputs_list is not None:
            text_encodoing_strategy: strategy_sd3.Sd3TextEncodingStrategy = strategy_base.TextEncodingStrategy.get_strategy()
            text_encoder_outputs_list = text_encodoing_strategy.drop_cached_text_encoder_outputs(*text_encoder_outputs_list)
            batch["text_encoder_outputs_list"] = text_encoder_outputs_list

    def on_validation_step_end(self, args, accelerator, network, text_encoders, unet, batch, weight_dtype):
        if self.is_swapping_blocks:
            # prepare for next forward: because backward pass is not called, we need to prepare it here
            accelerator.unwrap_model(unet).prepare_block_swap_before_forward()

    def prepare_unet_with_accelerator(
        self, args: argparse.Namespace, accelerator: Accelerator, unet: torch.nn.Module
    ) -> torch.nn.Module:
        if not self.is_swapping_blocks:
            return super().prepare_unet_with_accelerator(args, accelerator, unet)

        # if we doesn't swap blocks, we can move the model to device
        mmdit: sd3_models.MMDiT = unet
        mmdit = accelerator.prepare(mmdit, device_placement=[not self.is_swapping_blocks])
        accelerator.unwrap_model(mmdit).move_to_device_except_swap_blocks(accelerator.device)  # reduce peak memory usage
        accelerator.unwrap_model(mmdit).prepare_block_swap_before_forward()

        return mmdit


def setup_parser() -> argparse.ArgumentParser:
    parser = train_network.setup_parser()
    train_util.add_dit_training_arguments(parser)
    sd3_train_utils.add_sd3_training_arguments(parser)
    return parser


if __name__ == "__main__":
    parser = setup_parser()

    args = parser.parse_args()
    train_util.verify_command_line_training_args(args)
    args = train_util.read_config_from_file(args, parser)

    trainer = Sd3NetworkTrainer()
    trainer.train(args)<|MERGE_RESOLUTION|>--- conflicted
+++ resolved
@@ -322,12 +322,8 @@
         network,
         weight_dtype,
         train_unet,
-<<<<<<< HEAD
         global_step=None,
         is_train=True
-=======
-        is_train=True,
->>>>>>> 3d79239b
     ):
         # Sample noise that we'll add to the latents
         noise = torch.randn_like(latents)
