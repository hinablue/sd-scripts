import argparse
import copy
import math
import random
from typing import Any, Optional, Union

import torch
from accelerate import Accelerator

from library.device_utils import clean_memory_on_device, init_ipex

init_ipex()

import train_network
from library import (
    flux_models,
    flux_train_utils,
    flux_utils,
    sd3_train_utils,
    strategy_base,
    strategy_flux,
    train_util,
)
from library.utils import setup_logging

setup_logging()
import logging

logger = logging.getLogger(__name__)


class FluxNetworkTrainer(train_network.NetworkTrainer):
    def __init__(self):
        super().__init__()
        self.sample_prompts_te_outputs = None
        self.is_schnell: Optional[bool] = None
        self.is_swapping_blocks: bool = False

<<<<<<< HEAD
    def assert_extra_args(self, args, train_dataset_group):
        # super().assert_extra_args(args, train_dataset_group)
=======
    def assert_extra_args(self, args, train_dataset_group: Union[train_util.DatasetGroup, train_util.MinimalDataset], val_dataset_group: Optional[train_util.DatasetGroup]):
        super().assert_extra_args(args, train_dataset_group, val_dataset_group)
>>>>>>> 894037f2
        # sdxl_train_util.verify_sdxl_training_args(args)

        if args.fp8_base_unet:
            args.fp8_base = True  # if fp8_base_unet is enabled, fp8_base is also enabled for FLUX.1

        if args.cache_text_encoder_outputs_to_disk and not args.cache_text_encoder_outputs:
            logger.warning(
                "cache_text_encoder_outputs_to_disk is enabled, so cache_text_encoder_outputs is also enabled / cache_text_encoder_outputs_to_diskが有効になっているため、cache_text_encoder_outputsも有効になります"
            )
            args.cache_text_encoder_outputs = True

        if args.cache_text_encoder_outputs:
            assert (
                train_dataset_group.is_text_encoder_output_cacheable()
            ), "when caching Text Encoder output, either caption_dropout_rate, shuffle_caption, token_warmup_step or caption_tag_dropout_rate cannot be used / Text Encoderの出力をキャッシュするときはcaption_dropout_rate, shuffle_caption, token_warmup_step, caption_tag_dropout_rateは使えません"

        # prepare CLIP-L/T5XXL training flags
        self.train_clip_l = not args.network_train_unet_only
        self.train_t5xxl = False  # default is False even if args.network_train_unet_only is False

        if args.max_token_length is not None:
            logger.warning("max_token_length is not used in Flux training / max_token_lengthはFluxのトレーニングでは使用されません")

        assert (
            args.blocks_to_swap is None or args.blocks_to_swap == 0
        ) or not args.cpu_offload_checkpointing, "blocks_to_swap is not supported with cpu_offload_checkpointing / blocks_to_swapはcpu_offload_checkpointingと併用できません"

        # deprecated split_mode option
        if args.split_mode:
            if args.blocks_to_swap is not None:
                logger.warning(
                    "split_mode is deprecated. Because `--blocks_to_swap` is set, `--split_mode` is ignored."
                    " / split_modeは非推奨です。`--blocks_to_swap`が設定されているため、`--split_mode`は無視されます。"
                )
            else:
                logger.warning(
                    "split_mode is deprecated. Please use `--blocks_to_swap` instead. `--blocks_to_swap 18` is automatically set."
                    " / split_modeは非推奨です。代わりに`--blocks_to_swap`を使用してください。`--blocks_to_swap 18`が自動的に設定されました。"
                )
                args.blocks_to_swap = 18  # 18 is safe for most cases

        train_dataset_group.verify_bucket_reso_steps(32)  # TODO check this
        if val_dataset_group is not None:
            val_dataset_group.verify_bucket_reso_steps(32)  # TODO check this

    def load_target_model(self, args, weight_dtype, accelerator):
        # currently offload to cpu for some models

        # if the file is fp8 and we are using fp8_base, we can load it as is (fp8)
        loading_dtype = None if args.fp8_base else weight_dtype

        # if we load to cpu, flux.to(fp8) takes a long time, so we should load to gpu in future
        self.is_schnell, model = flux_utils.load_flow_model(
            args.pretrained_model_name_or_path, loading_dtype, "cpu", disable_mmap=args.disable_mmap_load_safetensors
        )
        if args.fp8_base:
            # check dtype of model
            if model.dtype == torch.float8_e4m3fnuz or model.dtype == torch.float8_e5m2 or model.dtype == torch.float8_e5m2fnuz:
                raise ValueError(f"Unsupported fp8 model dtype: {model.dtype}")
            elif model.dtype == torch.float8_e4m3fn:
                logger.info("Loaded fp8 FLUX model")
            else:
                logger.info(
                    "Cast FLUX model to fp8. This may take a while. You can reduce the time by using fp8 checkpoint."
                    " / FLUXモデルをfp8に変換しています。これには時間がかかる場合があります。fp8チェックポイントを使用することで時間を短縮できます。"
                )
                model.to(torch.float8_e4m3fn)

        # if args.split_mode:
        #     model = self.prepare_split_model(model, weight_dtype, accelerator)

        self.is_swapping_blocks = args.blocks_to_swap is not None and args.blocks_to_swap > 0
        if self.is_swapping_blocks:
            # Swap blocks between CPU and GPU to reduce memory usage, in forward and backward passes.
            logger.info(f"enable block swap: blocks_to_swap={args.blocks_to_swap}")
            model.enable_block_swap(args.blocks_to_swap, accelerator.device)

        clip_l = flux_utils.load_clip_l(args.clip_l, weight_dtype, "cpu", disable_mmap=args.disable_mmap_load_safetensors)
        clip_l.eval()

        # if the file is fp8 and we are using fp8_base (not unet), we can load it as is (fp8)
        if args.fp8_base and not args.fp8_base_unet:
            loading_dtype = None  # as is
        else:
            loading_dtype = weight_dtype

        # loading t5xxl to cpu takes a long time, so we should load to gpu in future
        t5xxl = flux_utils.load_t5xxl(args.t5xxl, loading_dtype, "cpu", disable_mmap=args.disable_mmap_load_safetensors)
        t5xxl.eval()
        if args.fp8_base and not args.fp8_base_unet:
            # check dtype of model
            if t5xxl.dtype == torch.float8_e4m3fnuz or t5xxl.dtype == torch.float8_e5m2 or t5xxl.dtype == torch.float8_e5m2fnuz:
                raise ValueError(f"Unsupported fp8 model dtype: {t5xxl.dtype}")
            elif t5xxl.dtype == torch.float8_e4m3fn:
                logger.info("Loaded fp8 T5XXL model")

        ae = flux_utils.load_ae(args.ae, weight_dtype, "cpu", disable_mmap=args.disable_mmap_load_safetensors)

        return flux_utils.MODEL_VERSION_FLUX_V1, [clip_l, t5xxl], ae, model

    def get_tokenize_strategy(self, args):
        _, is_schnell, _, _ = flux_utils.analyze_checkpoint_state(args.pretrained_model_name_or_path)

        if args.t5xxl_max_token_length is None:
            if is_schnell:
                t5xxl_max_token_length = 256
            else:
                t5xxl_max_token_length = 512
        else:
            t5xxl_max_token_length = args.t5xxl_max_token_length

        logger.info(f"t5xxl_max_token_length: {t5xxl_max_token_length}")
        return strategy_flux.FluxTokenizeStrategy(t5xxl_max_token_length, args.tokenizer_cache_dir)

    def get_tokenizers(self, tokenize_strategy: strategy_flux.FluxTokenizeStrategy):
        return [tokenize_strategy.clip_l, tokenize_strategy.t5xxl]

    def get_latents_caching_strategy(self, args):
        latents_caching_strategy = strategy_flux.FluxLatentsCachingStrategy(args.cache_latents_to_disk, args.vae_batch_size, False)
        return latents_caching_strategy

    def get_text_encoding_strategy(self, args):
        return strategy_flux.FluxTextEncodingStrategy(apply_t5_attn_mask=args.apply_t5_attn_mask)

    def post_process_network(self, args, accelerator, network, text_encoders, unet):
        # check t5xxl is trained or not
        self.train_t5xxl = network.train_t5xxl

        if self.train_t5xxl and args.cache_text_encoder_outputs:
            raise ValueError(
                "T5XXL is trained, so cache_text_encoder_outputs cannot be used / T5XXL学習時はcache_text_encoder_outputsは使用できません"
            )

    def get_models_for_text_encoding(self, args, accelerator, text_encoders):
        if args.cache_text_encoder_outputs:
            if self.train_clip_l and not self.train_t5xxl:
                return text_encoders[0:1]  # only CLIP-L is needed for encoding because T5XXL is cached
            else:
                return None  # no text encoders are needed for encoding because both are cached
        else:
            return text_encoders  # both CLIP-L and T5XXL are needed for encoding

    def get_text_encoders_train_flags(self, args, text_encoders):
        return [self.train_clip_l, self.train_t5xxl]

    def get_text_encoder_outputs_caching_strategy(self, args):
        if args.cache_text_encoder_outputs:
            # if the text encoders is trained, we need tokenization, so is_partial is True
            return strategy_flux.FluxTextEncoderOutputsCachingStrategy(
                args.cache_text_encoder_outputs_to_disk,
                args.text_encoder_batch_size,
                args.skip_cache_check,
                is_partial=self.train_clip_l or self.train_t5xxl,
                apply_t5_attn_mask=args.apply_t5_attn_mask,
            )
        else:
            return None

    def cache_text_encoder_outputs_if_needed(
        self, args, accelerator: Accelerator, unet, vae, text_encoders, dataset: train_util.DatasetGroup, weight_dtype
    ):
        if args.cache_text_encoder_outputs:
            if not args.lowram:
                # メモリ消費を減らす
                logger.info("move vae and unet to cpu to save memory")
                org_vae_device = vae.device
                org_unet_device = unet.device
                vae.to("cpu")
                unet.to("cpu")
                clean_memory_on_device(accelerator.device)

            # When TE is not be trained, it will not be prepared so we need to use explicit autocast
            logger.info("move text encoders to gpu")
            text_encoders[0].to(accelerator.device, dtype=weight_dtype)  # always not fp8
            text_encoders[1].to(accelerator.device)

            if text_encoders[1].dtype == torch.float8_e4m3fn:
                # if we load fp8 weights, the model is already fp8, so we use it as is
                self.prepare_text_encoder_fp8(1, text_encoders[1], text_encoders[1].dtype, weight_dtype)
            else:
                # otherwise, we need to convert it to target dtype
                text_encoders[1].to(weight_dtype)

            with accelerator.autocast():
                dataset.new_cache_text_encoder_outputs(text_encoders, accelerator)

            # cache sample prompts
            if args.sample_prompts is not None:
                logger.info(f"cache Text Encoder outputs for sample prompt: {args.sample_prompts}")

                tokenize_strategy: strategy_flux.FluxTokenizeStrategy = strategy_base.TokenizeStrategy.get_strategy()
                text_encoding_strategy: strategy_flux.FluxTextEncodingStrategy = strategy_base.TextEncodingStrategy.get_strategy()

                prompts = train_util.load_prompts(args.sample_prompts)
                sample_prompts_te_outputs = {}  # key: prompt, value: text encoder outputs
                with accelerator.autocast(), torch.no_grad():
                    for prompt_dict in prompts:
                        for p in [prompt_dict.get("prompt", ""), prompt_dict.get("negative_prompt", "")]:
                            if p not in sample_prompts_te_outputs:
                                logger.info(f"cache Text Encoder outputs for prompt: {p}")
                                tokens_and_masks = tokenize_strategy.tokenize(p)
                                sample_prompts_te_outputs[p] = text_encoding_strategy.encode_tokens(
                                    tokenize_strategy, text_encoders, tokens_and_masks, args.apply_t5_attn_mask
                                )
                self.sample_prompts_te_outputs = sample_prompts_te_outputs

            accelerator.wait_for_everyone()

            # move back to cpu
            if not self.is_train_text_encoder(args):
                logger.info("move CLIP-L back to cpu")
                text_encoders[0].to("cpu")
            logger.info("move t5XXL back to cpu")
            text_encoders[1].to("cpu")
            clean_memory_on_device(accelerator.device)

            if not args.lowram:
                logger.info("move vae and unet back to original device")
                vae.to(org_vae_device)
                unet.to(org_unet_device)
        else:
            # Text Encoderから毎回出力を取得するので、GPUに乗せておく
            text_encoders[0].to(accelerator.device, dtype=weight_dtype)
            text_encoders[1].to(accelerator.device)

    # def call_unet(self, args, accelerator, unet, noisy_latents, timesteps, text_conds, batch, weight_dtype):
    #     noisy_latents = noisy_latents.to(weight_dtype)  # TODO check why noisy_latents is not weight_dtype

    #     # get size embeddings
    #     orig_size = batch["original_sizes_hw"]
    #     crop_size = batch["crop_top_lefts"]
    #     target_size = batch["target_sizes_hw"]
    #     embs = sdxl_train_util.get_size_embeddings(orig_size, crop_size, target_size, accelerator.device).to(weight_dtype)

    #     # concat embeddings
    #     encoder_hidden_states1, encoder_hidden_states2, pool2 = text_conds
    #     vector_embedding = torch.cat([pool2, embs], dim=1).to(weight_dtype)
    #     text_embedding = torch.cat([encoder_hidden_states1, encoder_hidden_states2], dim=2).to(weight_dtype)

    #     noise_pred = unet(noisy_latents, timesteps, text_embedding, vector_embedding)
    #     return noise_pred

    def sample_images(self, accelerator, args, epoch, global_step, device, ae, tokenizer, text_encoder, flux):
        text_encoders = text_encoder  # for compatibility
        text_encoders = self.get_models_for_text_encoding(args, accelerator, text_encoders)

        flux_train_utils.sample_images(
            accelerator, args, epoch, global_step, flux, ae, text_encoders, self.sample_prompts_te_outputs
        )
        # return

        """
        class FluxUpperLowerWrapper(torch.nn.Module):
            def __init__(self, flux_upper: flux_models.FluxUpper, flux_lower: flux_models.FluxLower, device: torch.device):
                super().__init__()
                self.flux_upper = flux_upper
                self.flux_lower = flux_lower
                self.target_device = device

            def prepare_block_swap_before_forward(self):
                pass

            def forward(self, img, img_ids, txt, txt_ids, timesteps, y, guidance=None, txt_attention_mask=None):
                self.flux_lower.to("cpu")
                clean_memory_on_device(self.target_device)
                self.flux_upper.to(self.target_device)
                img, txt, vec, pe = self.flux_upper(img, img_ids, txt, txt_ids, timesteps, y, guidance, txt_attention_mask)
                self.flux_upper.to("cpu")
                clean_memory_on_device(self.target_device)
                self.flux_lower.to(self.target_device)
                return self.flux_lower(img, txt, vec, pe, txt_attention_mask)

        wrapper = FluxUpperLowerWrapper(self.flux_upper, flux, accelerator.device)
        clean_memory_on_device(accelerator.device)
        flux_train_utils.sample_images(
            accelerator, args, epoch, global_step, wrapper, ae, text_encoders, self.sample_prompts_te_outputs
        )
        clean_memory_on_device(accelerator.device)
        """

    def get_noise_scheduler(self, args: argparse.Namespace, device: torch.device) -> Any:
        noise_scheduler = sd3_train_utils.FlowMatchEulerDiscreteScheduler(num_train_timesteps=1000, shift=args.discrete_flow_shift)
        self.noise_scheduler_copy = copy.deepcopy(noise_scheduler)
        return noise_scheduler

    def encode_images_to_latents(self, args, accelerator, vae, images):
        return vae.encode(images)

    def shift_scale_latents(self, args, latents):
        return latents

    def get_noise_pred_and_target(
        self,
        args,
        accelerator,
        noise_scheduler,
        latents,
        batch,
        text_encoder_conds,
        unet: flux_models.Flux,
        network,
        weight_dtype,
        train_unet,
<<<<<<< HEAD
        global_step=None
=======
        is_train=True
>>>>>>> 894037f2
    ):
        # Sample noise that we'll add to the latents
        noise = torch.randn_like(latents)
        bsz = latents.shape[0]

        # get noisy model input and timesteps
        noisy_model_input, timesteps, sigmas = flux_train_utils.get_noisy_model_input_and_timesteps(
            args, noise_scheduler, latents, noise, accelerator.device, weight_dtype
        )

        # pack latents and get img_ids
        packed_noisy_model_input = flux_utils.pack_latents(noisy_model_input)  # b, c, h*2, w*2 -> b, h*w, c*4
        packed_latent_height, packed_latent_width = noisy_model_input.shape[2] // 2, noisy_model_input.shape[3] // 2
        img_ids = flux_utils.prepare_img_ids(bsz, packed_latent_height, packed_latent_width).to(device=accelerator.device)

        # get guidance
        # ensure guidance_scale in args is float
        guidance_vec = torch.full((bsz,), float(args.guidance_scale), device=accelerator.device)

        # ensure the hidden state will require grad
        if args.gradient_checkpointing:
            noisy_model_input.requires_grad_(True)
            for t in text_encoder_conds:
                if t is not None and t.dtype.is_floating_point:
                    t.requires_grad_(True)
            img_ids.requires_grad_(True)
            guidance_vec.requires_grad_(True)

        # Predict the noise residual
        l_pooled, t5_out, txt_ids, t5_attn_mask = text_encoder_conds
        if not args.apply_t5_attn_mask:
            t5_attn_mask = None

        def call_dit(img, img_ids, t5_out, txt_ids, l_pooled, timesteps, guidance_vec, t5_attn_mask):
            # if not args.split_mode:
            # normal forward
            with torch.set_grad_enabled(is_train), accelerator.autocast():
                # YiYi notes: divide it by 1000 for now because we scale it by 1000 in the transformer model (we should not keep it but I want to keep the inputs same for the model for testing)
                model_pred = unet(
                    img=img,
                    img_ids=img_ids,
                    txt=t5_out,
                    txt_ids=txt_ids,
                    y=l_pooled,
                    timesteps=timesteps / 1000,
                    guidance=guidance_vec,
                    txt_attention_mask=t5_attn_mask,
                )
            """
            else:
                # split forward to reduce memory usage
                assert network.train_blocks == "single", "train_blocks must be single for split mode"
                with accelerator.autocast():
                    # move flux lower to cpu, and then move flux upper to gpu
                    unet.to("cpu")
                    clean_memory_on_device(accelerator.device)
                    self.flux_upper.to(accelerator.device)

                    # upper model does not require grad
                    with torch.no_grad():
                        intermediate_img, intermediate_txt, vec, pe = self.flux_upper(
                            img=packed_noisy_model_input,
                            img_ids=img_ids,
                            txt=t5_out,
                            txt_ids=txt_ids,
                            y=l_pooled,
                            timesteps=timesteps / 1000,
                            guidance=guidance_vec,
                            txt_attention_mask=t5_attn_mask,
                        )

                    # move flux upper back to cpu, and then move flux lower to gpu
                    self.flux_upper.to("cpu")
                    clean_memory_on_device(accelerator.device)
                    unet.to(accelerator.device)

                    # lower model requires grad
                    intermediate_img.requires_grad_(True)
                    intermediate_txt.requires_grad_(True)
                    vec.requires_grad_(True)
                    pe.requires_grad_(True)

                    with torch.set_grad_enabled(is_train and train_unet): 
                        model_pred = unet(img=intermediate_img, txt=intermediate_txt, vec=vec, pe=pe, txt_attention_mask=t5_attn_mask)
            """

            return model_pred

        model_pred = call_dit(
            img=packed_noisy_model_input,
            img_ids=img_ids,
            t5_out=t5_out,
            txt_ids=txt_ids,
            l_pooled=l_pooled,
            timesteps=timesteps,
            guidance_vec=guidance_vec,
            t5_attn_mask=t5_attn_mask,
        )

        # unpack latents
        model_pred = flux_utils.unpack_latents(model_pred, packed_latent_height, packed_latent_width)

        # apply model prediction type
        model_pred, weighting = flux_train_utils.apply_model_prediction_type(args, model_pred, noisy_model_input, sigmas)

        # flow matching loss: this is different from SD3
        target = noise - latents

        # differential output preservation
        if "custom_attributes" in batch:
            diff_output_pr_indices = []
            for i, custom_attributes in enumerate(batch["custom_attributes"]):
                if "diff_output_preservation" in custom_attributes and custom_attributes["diff_output_preservation"]:
                    diff_output_pr_indices.append(i)

            if len(diff_output_pr_indices) > 0:
                network.set_multiplier(0.0)
                unet.prepare_block_swap_before_forward()
                with torch.no_grad():
                    model_pred_prior = call_dit(
                        img=packed_noisy_model_input[diff_output_pr_indices],
                        img_ids=img_ids[diff_output_pr_indices],
                        t5_out=t5_out[diff_output_pr_indices],
                        txt_ids=txt_ids[diff_output_pr_indices],
                        l_pooled=l_pooled[diff_output_pr_indices],
                        timesteps=timesteps[diff_output_pr_indices],
                        guidance_vec=guidance_vec[diff_output_pr_indices] if guidance_vec is not None else None,
                        t5_attn_mask=t5_attn_mask[diff_output_pr_indices] if t5_attn_mask is not None else None,
                    )
                network.set_multiplier(1.0)  # may be overwritten by "network_multipliers" in the next step

                model_pred_prior = flux_utils.unpack_latents(model_pred_prior, packed_latent_height, packed_latent_width)
                model_pred_prior, _ = flux_train_utils.apply_model_prediction_type(
                    args,
                    model_pred_prior,
                    noisy_model_input[diff_output_pr_indices],
                    sigmas[diff_output_pr_indices] if sigmas is not None else None,
                )
                target[diff_output_pr_indices] = model_pred_prior.to(target.dtype)

        return model_pred, target, timesteps, weighting

    def post_process_loss(self, loss, args, timesteps, noise_scheduler, global_step=None):
        return loss

    def get_sai_model_spec(self, args):
        return train_util.get_sai_model_spec(None, args, False, True, False, flux="dev")

    def update_metadata(self, metadata, args):
        metadata["ss_apply_t5_attn_mask"] = args.apply_t5_attn_mask
        metadata["ss_weighting_scheme"] = args.weighting_scheme
        metadata["ss_logit_mean"] = args.logit_mean
        metadata["ss_logit_std"] = args.logit_std
        metadata["ss_mode_scale"] = args.mode_scale
        metadata["ss_guidance_scale"] = args.guidance_scale
        metadata["ss_timestep_sampling"] = args.timestep_sampling
        metadata["ss_sigmoid_scale"] = args.sigmoid_scale
        metadata["ss_model_prediction_type"] = args.model_prediction_type
        metadata["ss_discrete_flow_shift"] = args.discrete_flow_shift

    def is_text_encoder_not_needed_for_training(self, args):
        return args.cache_text_encoder_outputs and not self.is_train_text_encoder(args)

    def prepare_text_encoder_grad_ckpt_workaround(self, index, text_encoder):
        if index == 0:  # CLIP-L
            return super().prepare_text_encoder_grad_ckpt_workaround(index, text_encoder)
        else:  # T5XXL
            text_encoder.encoder.embed_tokens.requires_grad_(True)

    def prepare_text_encoder_fp8(self, index, text_encoder, te_weight_dtype, weight_dtype):
        if index == 0:  # CLIP-L
            logger.info(f"prepare CLIP-L for fp8: set to {te_weight_dtype}, set embeddings to {weight_dtype}")
            text_encoder.to(te_weight_dtype)  # fp8
            text_encoder.text_model.embeddings.to(dtype=weight_dtype)
        else:  # T5XXL

            def prepare_fp8(text_encoder, target_dtype):
                def forward_hook(module):
                    def forward(hidden_states):
                        hidden_gelu = module.act(module.wi_0(hidden_states))
                        hidden_linear = module.wi_1(hidden_states)
                        hidden_states = hidden_gelu * hidden_linear
                        hidden_states = module.dropout(hidden_states)

                        hidden_states = module.wo(hidden_states)
                        return hidden_states

                    return forward

                for module in text_encoder.modules():
                    if module.__class__.__name__ in ["T5LayerNorm", "Embedding"]:
                        # print("set", module.__class__.__name__, "to", target_dtype)
                        module.to(target_dtype)
                    if module.__class__.__name__ in ["T5DenseGatedActDense"]:
                        # print("set", module.__class__.__name__, "hooks")
                        module.forward = forward_hook(module)

            if flux_utils.get_t5xxl_actual_dtype(text_encoder) == torch.float8_e4m3fn and text_encoder.dtype == weight_dtype:
                logger.info(f"T5XXL already prepared for fp8")
            else:
                logger.info(f"prepare T5XXL for fp8: set to {te_weight_dtype}, set embeddings to {weight_dtype}, add hooks")
                text_encoder.to(te_weight_dtype)  # fp8
                prepare_fp8(text_encoder, weight_dtype)

    def prepare_unet_with_accelerator(
        self, args: argparse.Namespace, accelerator: Accelerator, unet: torch.nn.Module
    ) -> torch.nn.Module:
        if not self.is_swapping_blocks:
            return super().prepare_unet_with_accelerator(args, accelerator, unet)

        # if we doesn't swap blocks, we can move the model to device
        flux: flux_models.Flux = unet
        flux = accelerator.prepare(flux, device_placement=[not self.is_swapping_blocks])
        accelerator.unwrap_model(flux).move_to_device_except_swap_blocks(accelerator.device)  # reduce peak memory usage
        accelerator.unwrap_model(flux).prepare_block_swap_before_forward()

        return flux


def setup_parser() -> argparse.ArgumentParser:
    parser = train_network.setup_parser()
    train_util.add_dit_training_arguments(parser)
    flux_train_utils.add_flux_train_arguments(parser)

    parser.add_argument(
        "--split_mode",
        action="store_true",
        # help="[EXPERIMENTAL] use split mode for Flux model, network arg `train_blocks=single` is required"
        # + "/[実験的] Fluxモデルの分割モードを使用する。ネットワーク引数`train_blocks=single`が必要",
        help="[Deprecated] This option is deprecated. Please use `--blocks_to_swap` instead."
        " / このオプションは非推奨です。代わりに`--blocks_to_swap`を使用してください。",
    )
    return parser


if __name__ == "__main__":
    parser = setup_parser()

    args = parser.parse_args()
    train_util.verify_command_line_training_args(args)
    args = train_util.read_config_from_file(args, parser)

    trainer = FluxNetworkTrainer()
    trainer.train(args)<|MERGE_RESOLUTION|>--- conflicted
+++ resolved
@@ -36,13 +36,8 @@
         self.is_schnell: Optional[bool] = None
         self.is_swapping_blocks: bool = False
 
-<<<<<<< HEAD
-    def assert_extra_args(self, args, train_dataset_group):
-        # super().assert_extra_args(args, train_dataset_group)
-=======
     def assert_extra_args(self, args, train_dataset_group: Union[train_util.DatasetGroup, train_util.MinimalDataset], val_dataset_group: Optional[train_util.DatasetGroup]):
         super().assert_extra_args(args, train_dataset_group, val_dataset_group)
->>>>>>> 894037f2
         # sdxl_train_util.verify_sdxl_training_args(args)
 
         if args.fp8_base_unet:
@@ -346,11 +341,8 @@
         network,
         weight_dtype,
         train_unet,
-<<<<<<< HEAD
-        global_step=None
-=======
+        global_step=None,
         is_train=True
->>>>>>> 894037f2
     ):
         # Sample noise that we'll add to the latents
         noise = torch.randn_like(latents)
@@ -433,7 +425,7 @@
                     vec.requires_grad_(True)
                     pe.requires_grad_(True)
 
-                    with torch.set_grad_enabled(is_train and train_unet): 
+                    with torch.set_grad_enabled(is_train and train_unet):
                         model_pred = unet(img=intermediate_img, txt=intermediate_txt, vec=vec, pe=pe, txt_attention_mask=t5_attn_mask)
             """
 
