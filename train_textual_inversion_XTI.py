--- conflicted
+++ resolved
@@ -28,10 +28,7 @@
     apply_noise_offset,
     scale_v_prediction_loss_like_noise_prediction,
 )
-<<<<<<< HEAD
 import library.original_unet as original_unet
-=======
->>>>>>> 038c09f5
 from XTI_hijack import unet_forward_XTI, downblock_forward_XTI, upblock_forward_XTI
 
 imagenet_templates_small = [
@@ -526,7 +523,9 @@
             current_loss = loss.detach().item()
             if args.logging_dir is not None:
                 logs = {"loss": current_loss, "lr": float(lr_scheduler.get_last_lr()[0])}
-                if args.optimizer_type.lower().startswith("DAdapt".lower()) or args.optimizer_type.lower() == "Prodigy".lower():  # tracking d*lr value
+                if (
+                    args.optimizer_type.lower().startswith("DAdapt".lower()) or args.optimizer_type.lower() == "Prodigy".lower()
+                ):  # tracking d*lr value
                     logs["lr/d*lr"] = (
                         lr_scheduler.optimizers[0].param_groups[0]["d"] * lr_scheduler.optimizers[0].param_groups[0]["lr"]
                     )
