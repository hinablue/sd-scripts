import argparse
from dataclasses import (
    asdict,
    dataclass,
)
import functools
import random
from textwrap import dedent, indent
import json
from pathlib import Path

# from toolz import curry
from typing import Dict, List, Optional, Sequence, Tuple, Union

import toml
import voluptuous
from voluptuous import (
    Any,
    ExactSequence,
    MultipleInvalid,
    Object,
    Required,
    Schema,
)
from transformers import CLIPTokenizer

from . import train_util
from .train_util import (
    DreamBoothSubset,
    FineTuningSubset,
    ControlNetSubset,
    DreamBoothDataset,
    FineTuningDataset,
    ControlNetDataset,
    DatasetGroup,
)
from .utils import setup_logging

setup_logging()
import logging

logger = logging.getLogger(__name__)


def add_config_arguments(parser: argparse.ArgumentParser):
    parser.add_argument(
        "--dataset_config", type=Path, default=None, help="config file for detail settings / 詳細な設定用の設定ファイル"
    )


# TODO: inherit Params class in Subset, Dataset


@dataclass
class BaseSubsetParams:
    image_dir: Optional[str] = None
    num_repeats: int = 1
    shuffle_caption: bool = False
    caption_separator: str = (",",)
    keep_tokens: int = 0
    keep_tokens_separator: str = (None,)
    secondary_separator: Optional[str] = None
    enable_wildcard: bool = False
    color_aug: bool = False
    flip_aug: bool = False
    face_crop_aug_range: Optional[Tuple[float, float]] = None
    random_crop: bool = False
    caption_prefix: Optional[str] = None
    caption_suffix: Optional[str] = None
    caption_dropout_rate: float = 0.0
    caption_dropout_every_n_epochs: int = 0
    caption_tag_dropout_rate: float = 0.0
    token_warmup_min: int = 1
    token_warmup_step: float = 0
    custom_attributes: Optional[Dict[str, Any]] = None
    validation_seed: int = 0
    validation_split: float = 0.0
<<<<<<< HEAD
    system_prompt: Optional[str] = None
=======
    resize_interpolation: Optional[str] = None
>>>>>>> ee0f754b


@dataclass
class DreamBoothSubsetParams(BaseSubsetParams):
    is_reg: bool = False
    class_tokens: Optional[str] = None
    caption_extension: str = ".caption"
    cache_info: bool = False
    alpha_mask: bool = False


@dataclass
class FineTuningSubsetParams(BaseSubsetParams):
    metadata_file: Optional[str] = None
    alpha_mask: bool = False


@dataclass
class ControlNetSubsetParams(BaseSubsetParams):
    conditioning_data_dir: str = None
    caption_extension: str = ".caption"
    cache_info: bool = False


@dataclass
class BaseDatasetParams:
    resolution: Optional[Tuple[int, int]] = None
    network_multiplier: float = 1.0
    debug_dataset: bool = False
    validation_seed: Optional[int] = None
    validation_split: float = 0.0
<<<<<<< HEAD
    system_prompt: Optional[str] = None

=======
    resize_interpolation: Optional[str] = None
>>>>>>> ee0f754b

@dataclass
class DreamBoothDatasetParams(BaseDatasetParams):
    batch_size: int = 1
    enable_bucket: bool = False
    min_bucket_reso: int = 256
    max_bucket_reso: int = 1024
    bucket_reso_steps: int = 64
    bucket_no_upscale: bool = False
    prior_loss_weight: float = 1.0
    
@dataclass
class FineTuningDatasetParams(BaseDatasetParams):
    batch_size: int = 1
    enable_bucket: bool = False
    min_bucket_reso: int = 256
    max_bucket_reso: int = 1024
    bucket_reso_steps: int = 64
    bucket_no_upscale: bool = False


@dataclass
class ControlNetDatasetParams(BaseDatasetParams):
    batch_size: int = 1
    enable_bucket: bool = False
    min_bucket_reso: int = 256
    max_bucket_reso: int = 1024
    bucket_reso_steps: int = 64
    bucket_no_upscale: bool = False


@dataclass
class SubsetBlueprint:
    params: Union[DreamBoothSubsetParams, FineTuningSubsetParams]


@dataclass
class DatasetBlueprint:
    is_dreambooth: bool
    is_controlnet: bool
    params: Union[DreamBoothDatasetParams, FineTuningDatasetParams]
    subsets: Sequence[SubsetBlueprint]


@dataclass
class DatasetGroupBlueprint:
    datasets: Sequence[DatasetBlueprint]


@dataclass
class Blueprint:
    dataset_group: DatasetGroupBlueprint


class ConfigSanitizer:
    # @curry
    @staticmethod
    def __validate_and_convert_twodim(klass, value: Sequence) -> Tuple:
        Schema(ExactSequence([klass, klass]))(value)
        return tuple(value)

    # @curry
    @staticmethod
    def __validate_and_convert_scalar_or_twodim(klass, value: Union[float, Sequence]) -> Tuple:
        Schema(Any(klass, ExactSequence([klass, klass])))(value)
        try:
            Schema(klass)(value)
            return (value, value)
        except:
            return ConfigSanitizer.__validate_and_convert_twodim(klass, value)

    # subset schema
    SUBSET_ASCENDABLE_SCHEMA = {
        "color_aug": bool,
        "face_crop_aug_range": functools.partial(__validate_and_convert_twodim.__func__, float),
        "flip_aug": bool,
        "num_repeats": int,
        "random_crop": bool,
        "shuffle_caption": bool,
        "keep_tokens": int,
        "keep_tokens_separator": str,
        "secondary_separator": str,
        "caption_separator": str,
        "enable_wildcard": bool,
        "token_warmup_min": int,
        "token_warmup_step": Any(float, int),
        "caption_prefix": str,
        "caption_suffix": str,
        "custom_attributes": dict,
<<<<<<< HEAD
        "system_prompt": str,
=======
        "resize_interpolation": str,
>>>>>>> ee0f754b
    }
    # DO means DropOut
    DO_SUBSET_ASCENDABLE_SCHEMA = {
        "caption_dropout_every_n_epochs": int,
        "caption_dropout_rate": Any(float, int),
        "caption_tag_dropout_rate": Any(float, int),
    }
    # DB means DreamBooth
    DB_SUBSET_ASCENDABLE_SCHEMA = {
        "caption_extension": str,
        "class_tokens": str,
        "cache_info": bool,
    }
    DB_SUBSET_DISTINCT_SCHEMA = {
        Required("image_dir"): str,
        "is_reg": bool,
        "alpha_mask": bool,
    }
    # FT means FineTuning
    FT_SUBSET_DISTINCT_SCHEMA = {
        Required("metadata_file"): str,
        "image_dir": str,
        "alpha_mask": bool,
    }
    CN_SUBSET_ASCENDABLE_SCHEMA = {
        "caption_extension": str,
        "cache_info": bool,
    }
    CN_SUBSET_DISTINCT_SCHEMA = {
        Required("image_dir"): str,
        Required("conditioning_data_dir"): str,
    }

    # datasets schema
    DATASET_ASCENDABLE_SCHEMA = {
        "batch_size": int,
        "bucket_no_upscale": bool,
        "bucket_reso_steps": int,
        "enable_bucket": bool,
        "max_bucket_reso": int,
        "min_bucket_reso": int,
        "validation_seed": int,
        "validation_split": float,
        "resolution": functools.partial(__validate_and_convert_scalar_or_twodim.__func__, int),
        "network_multiplier": float,
<<<<<<< HEAD
        "system_prompt": str,
=======
        "resize_interpolation": str,
>>>>>>> ee0f754b
    }

    # options handled by argparse but not handled by user config
    ARGPARSE_SPECIFIC_SCHEMA = {
        "debug_dataset": bool,
        "max_token_length": Any(None, int),
        "prior_loss_weight": Any(float, int),
    }
    # for handling default None value of argparse
    ARGPARSE_NULLABLE_OPTNAMES = [
        "face_crop_aug_range",
        "resolution",
    ]
    # prepare map because option name may differ among argparse and user config
    ARGPARSE_OPTNAME_TO_CONFIG_OPTNAME = {
        "train_batch_size": "batch_size",
        "dataset_repeats": "num_repeats",
    }

    def __init__(self, support_dreambooth: bool, support_finetuning: bool, support_controlnet: bool, support_dropout: bool) -> None:
        assert support_dreambooth or support_finetuning or support_controlnet, (
            "Neither DreamBooth mode nor fine tuning mode nor controlnet mode specified. Please specify one mode or more."
            + " / DreamBooth モードか fine tuning モードか controlnet モードのどれも指定されていません。1つ以上指定してください。"
        )

        self.db_subset_schema = self.__merge_dict(
            self.SUBSET_ASCENDABLE_SCHEMA,
            self.DB_SUBSET_DISTINCT_SCHEMA,
            self.DB_SUBSET_ASCENDABLE_SCHEMA,
            self.DO_SUBSET_ASCENDABLE_SCHEMA if support_dropout else {},
        )

        self.ft_subset_schema = self.__merge_dict(
            self.SUBSET_ASCENDABLE_SCHEMA,
            self.FT_SUBSET_DISTINCT_SCHEMA,
            self.DO_SUBSET_ASCENDABLE_SCHEMA if support_dropout else {},
        )

        self.cn_subset_schema = self.__merge_dict(
            self.SUBSET_ASCENDABLE_SCHEMA,
            self.CN_SUBSET_DISTINCT_SCHEMA,
            self.CN_SUBSET_ASCENDABLE_SCHEMA,
            self.DO_SUBSET_ASCENDABLE_SCHEMA if support_dropout else {},
        )

        self.db_dataset_schema = self.__merge_dict(
            self.DATASET_ASCENDABLE_SCHEMA,
            self.SUBSET_ASCENDABLE_SCHEMA,
            self.DB_SUBSET_ASCENDABLE_SCHEMA,
            self.DO_SUBSET_ASCENDABLE_SCHEMA if support_dropout else {},
            {"subsets": [self.db_subset_schema]},
        )

        self.ft_dataset_schema = self.__merge_dict(
            self.DATASET_ASCENDABLE_SCHEMA,
            self.SUBSET_ASCENDABLE_SCHEMA,
            self.DO_SUBSET_ASCENDABLE_SCHEMA if support_dropout else {},
            {"subsets": [self.ft_subset_schema]},
        )

        self.cn_dataset_schema = self.__merge_dict(
            self.DATASET_ASCENDABLE_SCHEMA,
            self.SUBSET_ASCENDABLE_SCHEMA,
            self.CN_SUBSET_ASCENDABLE_SCHEMA,
            self.DO_SUBSET_ASCENDABLE_SCHEMA if support_dropout else {},
            {"subsets": [self.cn_subset_schema]},
        )

        if support_dreambooth and support_finetuning:

            def validate_flex_dataset(dataset_config: dict):
                subsets_config = dataset_config.get("subsets", [])

                if support_controlnet and all(["conditioning_data_dir" in subset for subset in subsets_config]):
                    return Schema(self.cn_dataset_schema)(dataset_config)
                # check dataset meets FT style
                # NOTE: all FT subsets should have "metadata_file"
                elif all(["metadata_file" in subset for subset in subsets_config]):
                    return Schema(self.ft_dataset_schema)(dataset_config)
                # check dataset meets DB style
                # NOTE: all DB subsets should have no "metadata_file"
                elif all(["metadata_file" not in subset for subset in subsets_config]):
                    return Schema(self.db_dataset_schema)(dataset_config)
                else:
                    raise voluptuous.Invalid(
                        "DreamBooth subset and fine tuning subset cannot be mixed in the same dataset. Please split them into separate datasets. / DreamBoothのサブセットとfine tuninのサブセットを同一のデータセットに混在させることはできません。別々のデータセットに分割してください。"
                    )

            self.dataset_schema = validate_flex_dataset
        elif support_dreambooth:
            if support_controlnet:
                self.dataset_schema = self.cn_dataset_schema
            else:
                self.dataset_schema = self.db_dataset_schema
        elif support_finetuning:
            self.dataset_schema = self.ft_dataset_schema
        elif support_controlnet:
            self.dataset_schema = self.cn_dataset_schema

        self.general_schema = self.__merge_dict(
            self.DATASET_ASCENDABLE_SCHEMA,
            self.SUBSET_ASCENDABLE_SCHEMA,
            self.DB_SUBSET_ASCENDABLE_SCHEMA if support_dreambooth else {},
            self.CN_SUBSET_ASCENDABLE_SCHEMA if support_controlnet else {},
            self.DO_SUBSET_ASCENDABLE_SCHEMA if support_dropout else {},
        )

        self.user_config_validator = Schema(
            {
                "general": self.general_schema,
                "datasets": [self.dataset_schema],
            }
        )

        self.argparse_schema = self.__merge_dict(
            self.general_schema,
            self.ARGPARSE_SPECIFIC_SCHEMA,
            {optname: Any(None, self.general_schema[optname]) for optname in self.ARGPARSE_NULLABLE_OPTNAMES},
            {a_name: self.general_schema[c_name] for a_name, c_name in self.ARGPARSE_OPTNAME_TO_CONFIG_OPTNAME.items()},
        )

        self.argparse_config_validator = Schema(Object(self.argparse_schema), extra=voluptuous.ALLOW_EXTRA)

    def sanitize_user_config(self, user_config: dict) -> dict:
        try:
            return self.user_config_validator(user_config)
        except MultipleInvalid:
            # TODO: エラー発生時のメッセージをわかりやすくする
            logger.error("Invalid user config / ユーザ設定の形式が正しくないようです")
            raise

    # NOTE: In nature, argument parser result is not needed to be sanitize
    #   However this will help us to detect program bug
    def sanitize_argparse_namespace(self, argparse_namespace: argparse.Namespace) -> argparse.Namespace:
        try:
            return self.argparse_config_validator(argparse_namespace)
        except MultipleInvalid:
            # XXX: this should be a bug
            logger.error(
                "Invalid cmdline parsed arguments. This should be a bug. / コマンドラインのパース結果が正しくないようです。プログラムのバグの可能性が高いです。"
            )
            raise

    # NOTE: value would be overwritten by latter dict if there is already the same key
    @staticmethod
    def __merge_dict(*dict_list: dict) -> dict:
        merged = {}
        for schema in dict_list:
            # merged |= schema
            for k, v in schema.items():
                merged[k] = v
        return merged


class BlueprintGenerator:
    BLUEPRINT_PARAM_NAME_TO_CONFIG_OPTNAME = {}

    def __init__(self, sanitizer: ConfigSanitizer):
        self.sanitizer = sanitizer

    # runtime_params is for parameters which is only configurable on runtime, such as tokenizer
    def generate(self, user_config: dict, argparse_namespace: argparse.Namespace, **runtime_params) -> Blueprint:
        sanitized_user_config = self.sanitizer.sanitize_user_config(user_config)
        sanitized_argparse_namespace = self.sanitizer.sanitize_argparse_namespace(argparse_namespace)

        # convert argparse namespace to dict like config
        # NOTE: it is ok to have extra entries in dict
        optname_map = self.sanitizer.ARGPARSE_OPTNAME_TO_CONFIG_OPTNAME
        argparse_config = {
            optname_map.get(optname, optname): value for optname, value in vars(sanitized_argparse_namespace).items()
        }

        general_config = sanitized_user_config.get("general", {})

        dataset_blueprints = []
        for dataset_config in sanitized_user_config.get("datasets", []):
            # NOTE: if subsets have no "metadata_file", these are DreamBooth datasets/subsets
            subsets = dataset_config.get("subsets", [])
            is_dreambooth = all(["metadata_file" not in subset for subset in subsets])
            is_controlnet = all(["conditioning_data_dir" in subset for subset in subsets])
            if is_controlnet:
                subset_params_klass = ControlNetSubsetParams
                dataset_params_klass = ControlNetDatasetParams
            elif is_dreambooth:
                subset_params_klass = DreamBoothSubsetParams
                dataset_params_klass = DreamBoothDatasetParams
            else:
                subset_params_klass = FineTuningSubsetParams
                dataset_params_klass = FineTuningDatasetParams

            subset_blueprints = []
            for subset_config in subsets:
                params = self.generate_params_by_fallbacks(
                    subset_params_klass, [subset_config, dataset_config, general_config, argparse_config, runtime_params]
                )
                subset_blueprints.append(SubsetBlueprint(params))

            params = self.generate_params_by_fallbacks(
                dataset_params_klass, [dataset_config, general_config, argparse_config, runtime_params]
            )
            dataset_blueprints.append(DatasetBlueprint(is_dreambooth, is_controlnet, params, subset_blueprints))

        dataset_group_blueprint = DatasetGroupBlueprint(dataset_blueprints)

        return Blueprint(dataset_group_blueprint)

    @staticmethod
    def generate_params_by_fallbacks(param_klass, fallbacks: Sequence[dict]):
        name_map = BlueprintGenerator.BLUEPRINT_PARAM_NAME_TO_CONFIG_OPTNAME
        search_value = BlueprintGenerator.search_value
        default_params = asdict(param_klass())
        param_names = default_params.keys()

        params = {name: search_value(name_map.get(name, name), fallbacks, default_params.get(name)) for name in param_names}

        return param_klass(**params)

    @staticmethod
    def search_value(key: str, fallbacks: Sequence[dict], default_value=None):
        for cand in fallbacks:
            value = cand.get(key)
            if value is not None:
                return value

        return default_value

def generate_dataset_group_by_blueprint(dataset_group_blueprint: DatasetGroupBlueprint) -> Tuple[DatasetGroup, Optional[DatasetGroup]]:
    datasets: List[Union[DreamBoothDataset, FineTuningDataset, ControlNetDataset]] = []

    for dataset_blueprint in dataset_group_blueprint.datasets:
        extra_dataset_params = {}

        if dataset_blueprint.is_controlnet:
            subset_klass = ControlNetSubset
            dataset_klass = ControlNetDataset
        elif dataset_blueprint.is_dreambooth:
            subset_klass = DreamBoothSubset
            dataset_klass = DreamBoothDataset
            # DreamBooth datasets support splitting training and validation datasets
            extra_dataset_params = {"is_training_dataset": True}
        else:
            subset_klass = FineTuningSubset
            dataset_klass = FineTuningDataset

        subsets = [subset_klass(**asdict(subset_blueprint.params)) for subset_blueprint in dataset_blueprint.subsets]
        dataset = dataset_klass(subsets=subsets, **asdict(dataset_blueprint.params), **extra_dataset_params)
        datasets.append(dataset)

    val_datasets: List[Union[DreamBoothDataset, FineTuningDataset, ControlNetDataset]] = []
    for dataset_blueprint in dataset_group_blueprint.datasets:
        if dataset_blueprint.params.validation_split < 0.0 or dataset_blueprint.params.validation_split > 1.0:
            logging.warning(f"Dataset param `validation_split` ({dataset_blueprint.params.validation_split}) is not a valid number between 0.0 and 1.0, skipping validation split...")
            continue

        # if the dataset isn't setting a validation split, there is no current validation dataset
        if dataset_blueprint.params.validation_split == 0.0:
            continue

        extra_dataset_params = {}
        if dataset_blueprint.is_controlnet:
            subset_klass = ControlNetSubset
            dataset_klass = ControlNetDataset
        elif dataset_blueprint.is_dreambooth:
            subset_klass = DreamBoothSubset
            dataset_klass = DreamBoothDataset
            # DreamBooth datasets support splitting training and validation datasets
            extra_dataset_params = {"is_training_dataset": False}
        else:
            subset_klass = FineTuningSubset
            dataset_klass = FineTuningDataset

        subsets = [subset_klass(**asdict(subset_blueprint.params)) for subset_blueprint in dataset_blueprint.subsets]
        dataset = dataset_klass(subsets=subsets, **asdict(dataset_blueprint.params), **extra_dataset_params)
        val_datasets.append(dataset)

    def print_info(_datasets, dataset_type: str):
        info = ""
        for i, dataset in enumerate(_datasets):
            is_dreambooth = isinstance(dataset, DreamBoothDataset)
            is_controlnet = isinstance(dataset, ControlNetDataset)
            info += dedent(f"""\
                [{dataset_type} {i}]
                  batch_size: {dataset.batch_size}
                  resolution: {(dataset.width, dataset.height)}
                  resize_interpolation: {dataset.resize_interpolation}
                  enable_bucket: {dataset.enable_bucket}
                  system_prompt: {dataset.system_prompt}
            """)

            if dataset.enable_bucket:
                info += indent(dedent(f"""\
                  min_bucket_reso: {dataset.min_bucket_reso}
                  max_bucket_reso: {dataset.max_bucket_reso}
                  bucket_reso_steps: {dataset.bucket_reso_steps}
                  bucket_no_upscale: {dataset.bucket_no_upscale}
                \n"""), "  ")
            else:
                info += "\n"

            for j, subset in enumerate(dataset.subsets):
                info += indent(dedent(f"""\
                  [Subset {j} of {dataset_type} {i}]
                    image_dir: "{subset.image_dir}"
                    image_count: {subset.img_count}
                    num_repeats: {subset.num_repeats}
                    shuffle_caption: {subset.shuffle_caption}
                    keep_tokens: {subset.keep_tokens}
                    caption_dropout_rate: {subset.caption_dropout_rate}
                    caption_dropout_every_n_epochs: {subset.caption_dropout_every_n_epochs}
                    caption_tag_dropout_rate: {subset.caption_tag_dropout_rate}
                    caption_prefix: {subset.caption_prefix}
                    caption_suffix: {subset.caption_suffix}
                    color_aug: {subset.color_aug}
                    flip_aug: {subset.flip_aug}
                    face_crop_aug_range: {subset.face_crop_aug_range}
                    random_crop: {subset.random_crop}
                    token_warmup_min: {subset.token_warmup_min},
                    token_warmup_step: {subset.token_warmup_step},
                    alpha_mask: {subset.alpha_mask}
                    resize_interpolation: {subset.resize_interpolation}
                    custom_attributes: {subset.custom_attributes}
                    system_prompt: {subset.system_prompt}
                """), "  ")

                if is_dreambooth:
                    info += indent(dedent(f"""\
                        is_reg: {subset.is_reg}
                        class_tokens: {subset.class_tokens}
                        caption_extension: {subset.caption_extension}
                    \n"""), "    ")
                elif not is_controlnet:
                    info += indent(dedent(f"""\
                        metadata_file: {subset.metadata_file}
                    \n"""), "    ")

        logger.info(info)

    print_info(datasets, "Dataset")

    if len(val_datasets) > 0:
        print_info(val_datasets, "Validation Dataset")

    # make buckets first because it determines the length of dataset
    # and set the same seed for all datasets
    seed = random.randint(0, 2**31)  # actual seed is seed + epoch_no

    for i, dataset in enumerate(datasets):
        logger.info(f"[Prepare dataset {i}]")
        dataset.make_buckets()
        dataset.set_seed(seed)

    for i, dataset in enumerate(val_datasets):
        logger.info(f"[Prepare validation dataset {i}]")
        dataset.make_buckets()
        dataset.set_seed(seed)

    return (
        DatasetGroup(datasets),
        DatasetGroup(val_datasets) if val_datasets else None
    )


def generate_dreambooth_subsets_config_by_subdirs(train_data_dir: Optional[str] = None, reg_data_dir: Optional[str] = None):
    def extract_dreambooth_params(name: str) -> Tuple[int, str]:
        tokens = name.split("_")
        try:
            n_repeats = int(tokens[0])
        except ValueError as e:
            logger.warning(f"ignore directory without repeats / 繰り返し回数のないディレクトリを無視します: {name}")
            return 0, ""
        caption_by_folder = "_".join(tokens[1:])
        return n_repeats, caption_by_folder

    def generate(base_dir: Optional[str], is_reg: bool):
        if base_dir is None:
            return []

        base_dir: Path = Path(base_dir)
        if not base_dir.is_dir():
            return []

        subsets_config = []
        for subdir in base_dir.iterdir():
            if not subdir.is_dir():
                continue

            num_repeats, class_tokens = extract_dreambooth_params(subdir.name)
            if num_repeats < 1:
                continue

            subset_config = {"image_dir": str(subdir), "num_repeats": num_repeats, "is_reg": is_reg, "class_tokens": class_tokens}
            subsets_config.append(subset_config)

        return subsets_config

    subsets_config = []
    subsets_config += generate(train_data_dir, False)
    subsets_config += generate(reg_data_dir, True)

    return subsets_config


def generate_controlnet_subsets_config_by_subdirs(
    train_data_dir: Optional[str] = None, conditioning_data_dir: Optional[str] = None, caption_extension: str = ".txt"
):
    def generate(base_dir: Optional[str]):
        if base_dir is None:
            return []

        base_dir: Path = Path(base_dir)
        if not base_dir.is_dir():
            return []

        subsets_config = []
        subset_config = {
            "image_dir": train_data_dir,
            "conditioning_data_dir": conditioning_data_dir,
            "caption_extension": caption_extension,
            "num_repeats": 1,
        }
        subsets_config.append(subset_config)

        return subsets_config

    subsets_config = []
    subsets_config += generate(train_data_dir)

    return subsets_config


def load_user_config(file: str) -> dict:
    file: Path = Path(file)
    if not file.is_file():
        raise ValueError(f"file not found / ファイルが見つかりません: {file}")

    if file.name.lower().endswith(".json"):
        try:
            with open(file, "r") as f:
                config = json.load(f)
        except Exception:
            logger.error(
                f"Error on parsing JSON config file. Please check the format. / JSON 形式の設定ファイルの読み込みに失敗しました。文法が正しいか確認してください。: {file}"
            )
            raise
    elif file.name.lower().endswith(".toml"):
        try:
            config = toml.load(file)
        except Exception:
            logger.error(
                f"Error on parsing TOML config file. Please check the format. / TOML 形式の設定ファイルの読み込みに失敗しました。文法が正しいか確認してください。: {file}"
            )
            raise
    else:
        raise ValueError(f"not supported config file format / 対応していない設定ファイルの形式です: {file}")

    return config


# for config test
if __name__ == "__main__":
    parser = argparse.ArgumentParser()
    parser.add_argument("--support_dreambooth", action="store_true")
    parser.add_argument("--support_finetuning", action="store_true")
    parser.add_argument("--support_controlnet", action="store_true")
    parser.add_argument("--support_dropout", action="store_true")
    parser.add_argument("dataset_config")
    config_args, remain = parser.parse_known_args()

    parser = argparse.ArgumentParser()
    train_util.add_dataset_arguments(
        parser, config_args.support_dreambooth, config_args.support_finetuning, config_args.support_dropout
    )
    train_util.add_training_arguments(parser, config_args.support_dreambooth)
    argparse_namespace = parser.parse_args(remain)
    train_util.prepare_dataset_args(argparse_namespace, config_args.support_finetuning)

    logger.info("[argparse_namespace]")
    logger.info(f"{vars(argparse_namespace)}")

    user_config = load_user_config(config_args.dataset_config)

    logger.info("")
    logger.info("[user_config]")
    logger.info(f"{user_config}")

    sanitizer = ConfigSanitizer(
        config_args.support_dreambooth, config_args.support_finetuning, config_args.support_controlnet, config_args.support_dropout
    )
    sanitized_user_config = sanitizer.sanitize_user_config(user_config)

    logger.info("")
    logger.info("[sanitized_user_config]")
    logger.info(f"{sanitized_user_config}")

    blueprint = BlueprintGenerator(sanitizer).generate(user_config, argparse_namespace)

    logger.info("")
    logger.info("[blueprint]")
    logger.info(f"{blueprint}")<|MERGE_RESOLUTION|>--- conflicted
+++ resolved
@@ -75,11 +75,8 @@
     custom_attributes: Optional[Dict[str, Any]] = None
     validation_seed: int = 0
     validation_split: float = 0.0
-<<<<<<< HEAD
     system_prompt: Optional[str] = None
-=======
     resize_interpolation: Optional[str] = None
->>>>>>> ee0f754b
 
 
 @dataclass
@@ -111,12 +108,8 @@
     debug_dataset: bool = False
     validation_seed: Optional[int] = None
     validation_split: float = 0.0
-<<<<<<< HEAD
     system_prompt: Optional[str] = None
-
-=======
     resize_interpolation: Optional[str] = None
->>>>>>> ee0f754b
 
 @dataclass
 class DreamBoothDatasetParams(BaseDatasetParams):
@@ -206,11 +199,8 @@
         "caption_prefix": str,
         "caption_suffix": str,
         "custom_attributes": dict,
-<<<<<<< HEAD
         "system_prompt": str,
-=======
         "resize_interpolation": str,
->>>>>>> ee0f754b
     }
     # DO means DropOut
     DO_SUBSET_ASCENDABLE_SCHEMA = {
@@ -256,11 +246,8 @@
         "validation_split": float,
         "resolution": functools.partial(__validate_and_convert_scalar_or_twodim.__func__, int),
         "network_multiplier": float,
-<<<<<<< HEAD
         "system_prompt": str,
-=======
         "resize_interpolation": str,
->>>>>>> ee0f754b
     }
 
     # options handled by argparse but not handled by user config
