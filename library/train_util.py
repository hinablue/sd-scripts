--- conflicted
+++ resolved
@@ -2377,12 +2377,8 @@
         bucket_no_upscale: bool,
         debug_dataset: bool,
         validation_split: float,
-<<<<<<< HEAD
         validation_seed: Optional[int],        
         resize_interpolation: Optional[str] = None,
-=======
-        validation_seed: Optional[int],
->>>>>>> 8ebe858f
     ) -> None:
         super().__init__(resolution, network_multiplier, debug_dataset, resize_interpolation)
 
@@ -2444,12 +2440,8 @@
         self.num_train_images = self.dreambooth_dataset_delegate.num_train_images
         self.num_reg_images = self.dreambooth_dataset_delegate.num_reg_images
         self.validation_split = validation_split
-<<<<<<< HEAD
         self.validation_seed = validation_seed 
         self.resize_interpolation = resize_interpolation
-=======
-        self.validation_seed = validation_seed
->>>>>>> 8ebe858f
 
         # assert all conditioning data exists
         missing_imgs = []
