import argparse
import math
import os
from typing import Optional

import torch
from library.device_utils import init_ipex, clean_memory_on_device

init_ipex()

from accelerate import init_empty_weights
from tqdm import tqdm
from transformers import CLIPTokenizer
from library import model_util, sdxl_model_util, train_util, sdxl_original_unet
from .utils import setup_logging

setup_logging()
import logging

logger = logging.getLogger(__name__)

TOKENIZER1_PATH = "openai/clip-vit-large-patch14"
TOKENIZER2_PATH = "laion/CLIP-ViT-bigG-14-laion2B-39B-b160k"

# DEFAULT_NOISE_OFFSET = 0.0357


def load_target_model(args, accelerator, model_version: str, weight_dtype):
    model_dtype = match_mixed_precision(args, weight_dtype)  # prepare fp16/bf16
    for pi in range(accelerator.state.num_processes):
        if pi == accelerator.state.local_process_index:
            logger.info(f"loading model for process {accelerator.state.local_process_index}/{accelerator.state.num_processes}")

            (
                load_stable_diffusion_format,
                text_encoder1,
                text_encoder2,
                vae,
                unet,
                logit_scale,
                ckpt_info,
            ) = _load_target_model(
                args.pretrained_model_name_or_path,
                args.vae,
                model_version,
                weight_dtype,
                accelerator.device if args.lowram else "cpu",
                model_dtype,
                args.disable_mmap_load_safetensors,
            )

            # work on low-ram device
            if args.lowram:
                text_encoder1.to(accelerator.device)
                text_encoder2.to(accelerator.device)
                unet.to(accelerator.device)
                vae.to(accelerator.device)

            clean_memory_on_device(accelerator.device)
        accelerator.wait_for_everyone()

    return load_stable_diffusion_format, text_encoder1, text_encoder2, vae, unet, logit_scale, ckpt_info


def _load_target_model(
    name_or_path: str, vae_path: Optional[str], model_version: str, weight_dtype, device="cpu", model_dtype=None, disable_mmap=False
):
    # model_dtype only work with full fp16/bf16
    name_or_path = os.readlink(name_or_path) if os.path.islink(name_or_path) else name_or_path
    load_stable_diffusion_format = os.path.isfile(name_or_path)  # determine SD or Diffusers

    if load_stable_diffusion_format:
        logger.info(f"load StableDiffusion checkpoint: {name_or_path}")
        (
            text_encoder1,
            text_encoder2,
            vae,
            unet,
            logit_scale,
            ckpt_info,
        ) = sdxl_model_util.load_models_from_sdxl_checkpoint(model_version, name_or_path, device, model_dtype, disable_mmap)
    else:
        # Diffusers model is loaded to CPU
        from diffusers import StableDiffusionXLPipeline

        variant = "fp16" if weight_dtype == torch.float16 else None
        logger.info(f"load Diffusers pretrained models: {name_or_path}, variant={variant}")
        try:
            try:
                pipe = StableDiffusionXLPipeline.from_pretrained(
                    name_or_path, torch_dtype=model_dtype, variant=variant, tokenizer=None
                )
            except EnvironmentError as ex:
                if variant is not None:
                    logger.info("try to load fp32 model")
                    pipe = StableDiffusionXLPipeline.from_pretrained(name_or_path, variant=None, tokenizer=None)
                else:
                    raise ex
        except EnvironmentError as ex:
            logger.error(
                f"model is not found as a file or in Hugging Face, perhaps file name is wrong? / 指定したモデル名のファイル、またはHugging Faceのモデルが見つかりません。ファイル名が誤っているかもしれません: {name_or_path}"
            )
            raise ex

        text_encoder1 = pipe.text_encoder
        text_encoder2 = pipe.text_encoder_2

        # convert to fp32 for cache text_encoders outputs
        if text_encoder1.dtype != torch.float32:
            text_encoder1 = text_encoder1.to(dtype=torch.float32)
        if text_encoder2.dtype != torch.float32:
            text_encoder2 = text_encoder2.to(dtype=torch.float32)

        vae = pipe.vae
        unet = pipe.unet
        del pipe

        # Diffusers U-Net to original U-Net
        state_dict = sdxl_model_util.convert_diffusers_unet_state_dict_to_sdxl(unet.state_dict())
        with init_empty_weights():
            unet = sdxl_original_unet.SdxlUNet2DConditionModel()  # overwrite unet
        sdxl_model_util._load_state_dict_on_device(unet, state_dict, device=device, dtype=model_dtype)
        logger.info("U-Net converted to original U-Net")

        logit_scale = None
        ckpt_info = None

    # VAEを読み込む
    if vae_path is not None:
        vae = model_util.load_vae(vae_path, weight_dtype)
        logger.info("additional VAE loaded")

    return load_stable_diffusion_format, text_encoder1, text_encoder2, vae, unet, logit_scale, ckpt_info


def load_tokenizers(args: argparse.Namespace):
    logger.info("prepare tokenizers")

    original_paths = [TOKENIZER1_PATH, TOKENIZER2_PATH]
    tokeniers = []
    for i, original_path in enumerate(original_paths):
        tokenizer: CLIPTokenizer = None
        if args.tokenizer_cache_dir:
            local_tokenizer_path = os.path.join(args.tokenizer_cache_dir, original_path.replace("/", "_"))
            if os.path.exists(local_tokenizer_path):
                logger.info(f"load tokenizer from cache: {local_tokenizer_path}")
                tokenizer = CLIPTokenizer.from_pretrained(local_tokenizer_path)

        if tokenizer is None:
            tokenizer = CLIPTokenizer.from_pretrained(original_path)

        if args.tokenizer_cache_dir and not os.path.exists(local_tokenizer_path):
            logger.info(f"save Tokenizer to cache: {local_tokenizer_path}")
            tokenizer.save_pretrained(local_tokenizer_path)

        if i == 1:
            tokenizer.pad_token_id = 0  # fix pad token id to make same as open clip tokenizer

        tokeniers.append(tokenizer)

    if hasattr(args, "max_token_length") and args.max_token_length is not None:
        logger.info(f"update token length: {args.max_token_length}")

    return tokeniers


def match_mixed_precision(args, weight_dtype):
    if args.full_fp16:
        assert (
            weight_dtype == torch.float16
        ), "full_fp16 requires mixed precision='fp16' / full_fp16を使う場合はmixed_precision='fp16'を指定してください。"
        return weight_dtype
    elif args.full_bf16:
        assert (
            weight_dtype == torch.bfloat16
        ), "full_bf16 requires mixed precision='bf16' / full_bf16を使う場合はmixed_precision='bf16'を指定してください。"
        return weight_dtype
    else:
        return None


def timestep_embedding(timesteps, dim, max_period=10000):
    """
    Create sinusoidal timestep embeddings.
    :param timesteps: a 1-D Tensor of N indices, one per batch element.
                      These may be fractional.
    :param dim: the dimension of the output.
    :param max_period: controls the minimum frequency of the embeddings.
    :return: an [N x dim] Tensor of positional embeddings.
    """
    half = dim // 2
    freqs = torch.exp(-math.log(max_period) * torch.arange(start=0, end=half, dtype=torch.float32) / half).to(
        device=timesteps.device
    )
    args = timesteps[:, None].float() * freqs[None]
    embedding = torch.cat([torch.cos(args), torch.sin(args)], dim=-1)
    if dim % 2:
        embedding = torch.cat([embedding, torch.zeros_like(embedding[:, :1])], dim=-1)
    return embedding


def get_timestep_embedding(x, outdim):
    assert len(x.shape) == 2
    b, dims = x.shape[0], x.shape[1]
    x = torch.flatten(x)
    emb = timestep_embedding(x, outdim)
    emb = torch.reshape(emb, (b, dims * outdim))
    return emb


def get_size_embeddings(orig_size, crop_size, target_size, device):
    emb1 = get_timestep_embedding(orig_size, 256)
    emb2 = get_timestep_embedding(crop_size, 256)
    emb3 = get_timestep_embedding(target_size, 256)
    vector = torch.cat([emb1, emb2, emb3], dim=1).to(device)
    return vector


def save_sd_model_on_train_end(
    args: argparse.Namespace,
    src_path: str,
    save_stable_diffusion_format: bool,
    use_safetensors: bool,
    save_dtype: torch.dtype,
    epoch: int,
    global_step: int,
    text_encoder1,
    text_encoder2,
    unet,
    vae,
    logit_scale,
    ckpt_info,
):
    def sd_saver(ckpt_file, epoch_no, global_step):
        sai_metadata = train_util.get_sai_model_spec(None, args, True, False, False, is_stable_diffusion_ckpt=True)
        sdxl_model_util.save_stable_diffusion_checkpoint(
            ckpt_file,
            text_encoder1,
            text_encoder2,
            unet,
            epoch_no,
            global_step,
            ckpt_info,
            vae,
            logit_scale,
            sai_metadata,
            save_dtype,
        )

    def diffusers_saver(out_dir):
        sdxl_model_util.save_diffusers_checkpoint(
            out_dir,
            text_encoder1,
            text_encoder2,
            unet,
            src_path,
            vae,
            use_safetensors=use_safetensors,
            save_dtype=save_dtype,
        )

    train_util.save_sd_model_on_train_end_common(
        args, save_stable_diffusion_format, use_safetensors, epoch, global_step, sd_saver, diffusers_saver
    )


# epochとstepの保存、メタデータにepoch/stepが含まれ引数が同じになるため、統合している
# on_epoch_end: Trueならepoch終了時、Falseならstep経過時
def save_sd_model_on_epoch_end_or_stepwise(
    args: argparse.Namespace,
    on_epoch_end: bool,
    accelerator,
    src_path,
    save_stable_diffusion_format: bool,
    use_safetensors: bool,
    save_dtype: torch.dtype,
    epoch: int,
    num_train_epochs: int,
    global_step: int,
    text_encoder1,
    text_encoder2,
    unet,
    vae,
    logit_scale,
    ckpt_info,
):
    def sd_saver(ckpt_file, epoch_no, global_step):
        sai_metadata = train_util.get_sai_model_spec(None, args, True, False, False, is_stable_diffusion_ckpt=True)
        sdxl_model_util.save_stable_diffusion_checkpoint(
            ckpt_file,
            text_encoder1,
            text_encoder2,
            unet,
            epoch_no,
            global_step,
            ckpt_info,
            vae,
            logit_scale,
            sai_metadata,
            save_dtype,
        )

    def diffusers_saver(out_dir):
        sdxl_model_util.save_diffusers_checkpoint(
            out_dir,
            text_encoder1,
            text_encoder2,
            unet,
            src_path,
            vae,
            use_safetensors=use_safetensors,
            save_dtype=save_dtype,
        )

    train_util.save_sd_model_on_epoch_end_or_stepwise_common(
        args,
        on_epoch_end,
        accelerator,
        save_stable_diffusion_format,
        use_safetensors,
        epoch,
        num_train_epochs,
        global_step,
        sd_saver,
        diffusers_saver,
    )


def add_sdxl_training_arguments(parser: argparse.ArgumentParser, support_text_encoder_caching: bool = True):
<<<<<<< HEAD
    parser.add_argument(
        "--cache_text_encoder_outputs", action="store_true", help="cache text encoder outputs / text encoderの出力をキャッシュする"
    )
    parser.add_argument(
        "--cache_text_encoder_outputs_to_disk",
        action="store_true",
        help="cache text encoder outputs to disk / text encoderの出力をディスクにキャッシュする",
    )
=======
    if support_text_encoder_caching:
        parser.add_argument(
            "--cache_text_encoder_outputs",
            action="store_true",
            help="cache text encoder outputs / text encoderの出力をキャッシュする",
        )
        parser.add_argument(
            "--cache_text_encoder_outputs_to_disk",
            action="store_true",
            help="cache text encoder outputs to disk / text encoderの出力をディスクにキャッシュする",
        )
>>>>>>> 63711390
    parser.add_argument(
        "--disable_mmap_load_safetensors",
        action="store_true",
        help="disable mmap load for safetensors. Speed up model loading in WSL environment / safetensorsのmmapロードを無効にする。WSL環境等でモデル読み込みを高速化できる",
    )


def verify_sdxl_training_args(args: argparse.Namespace, support_text_encoder_caching: bool = True):
    assert not args.v2, "v2 cannot be enabled in SDXL training / SDXL学習ではv2を有効にすることはできません"

    if args.clip_skip is not None:
        logger.warning("clip_skip will be unexpected / SDXL学習ではclip_skipは動作しません")

    # if args.multires_noise_iterations:
    #     logger.info(
    #         f"Warning: SDXL has been trained with noise_offset={DEFAULT_NOISE_OFFSET}, but noise_offset is disabled due to multires_noise_iterations / SDXLはnoise_offset={DEFAULT_NOISE_OFFSET}で学習されていますが、multires_noise_iterationsが有効になっているためnoise_offsetは無効になります"
    #     )
    # else:
    #     if args.noise_offset is None:
    #         args.noise_offset = DEFAULT_NOISE_OFFSET
    #     elif args.noise_offset != DEFAULT_NOISE_OFFSET:
    #         logger.info(
    #             f"Warning: SDXL has been trained with noise_offset={DEFAULT_NOISE_OFFSET} / SDXLはnoise_offset={DEFAULT_NOISE_OFFSET}で学習されています"
    #         )
    #     logger.info(f"noise_offset is set to {args.noise_offset} / noise_offsetが{args.noise_offset}に設定されました")

    # assert (
    #     not hasattr(args, "weighted_captions") or not args.weighted_captions
    # ), "weighted_captions cannot be enabled in SDXL training currently / SDXL学習では今のところweighted_captionsを有効にすることはできません"

    if support_text_encoder_caching:
        if args.cache_text_encoder_outputs_to_disk and not args.cache_text_encoder_outputs:
            args.cache_text_encoder_outputs = True
            logger.warning(
                "cache_text_encoder_outputs is enabled because cache_text_encoder_outputs_to_disk is enabled / "
                + "cache_text_encoder_outputs_to_diskが有効になっているためcache_text_encoder_outputsが有効になりました"
            )


def sample_images(*args, **kwargs):
    from library.sdxl_lpw_stable_diffusion import SdxlStableDiffusionLongPromptWeightingPipeline

    return train_util.sample_images_common(SdxlStableDiffusionLongPromptWeightingPipeline, *args, **kwargs)<|MERGE_RESOLUTION|>--- conflicted
+++ resolved
@@ -327,16 +327,6 @@
 
 
 def add_sdxl_training_arguments(parser: argparse.ArgumentParser, support_text_encoder_caching: bool = True):
-<<<<<<< HEAD
-    parser.add_argument(
-        "--cache_text_encoder_outputs", action="store_true", help="cache text encoder outputs / text encoderの出力をキャッシュする"
-    )
-    parser.add_argument(
-        "--cache_text_encoder_outputs_to_disk",
-        action="store_true",
-        help="cache text encoder outputs to disk / text encoderの出力をディスクにキャッシュする",
-    )
-=======
     if support_text_encoder_caching:
         parser.add_argument(
             "--cache_text_encoder_outputs",
@@ -348,7 +338,6 @@
             action="store_true",
             help="cache text encoder outputs to disk / text encoderの出力をディスクにキャッシュする",
         )
->>>>>>> 63711390
     parser.add_argument(
         "--disable_mmap_load_safetensors",
         action="store_true",
