This repository contains training, generation and utility scripts for Stable Diffusion.

[__Change History__](#change-history) is moved to the bottom of the page. 
更新履歴は[ページ末尾](#change-history)に移しました。

[日本語版READMEはこちら](./README-ja.md)

For easier use (GUI and PowerShell scripts etc...), please visit [the repository maintained by bmaltais](https://github.com/bmaltais/kohya_ss). Thanks to @bmaltais!

This repository contains the scripts for:

* DreamBooth training, including U-Net and Text Encoder
* Fine-tuning (native training), including U-Net and Text Encoder
* LoRA training
* Textual Inversion training
* Image generation
* Model conversion (supports 1.x and 2.x, Stable Diffision ckpt/safetensors and Diffusers)

## About requirements.txt

The file does not contain requirements for PyTorch. Because the version of PyTorch depends on the environment, it is not included in the file. Please install PyTorch first according to the environment. See installation instructions below.

The scripts are tested with Pytorch 2.1.2. 2.0.1 and 1.12.1 is not tested but should work.

## Links to usage documentation

Most of the documents are written in Japanese.

[English translation by darkstorm2150 is here](https://github.com/darkstorm2150/sd-scripts#links-to-usage-documentation). Thanks to darkstorm2150!

* [Training guide - common](./docs/train_README-ja.md) : data preparation, options etc... 
  * [Chinese version](./docs/train_README-zh.md)
* [SDXL training](./docs/train_SDXL-en.md) (English version)
* [Dataset config](./docs/config_README-ja.md) 
  * [English version](./docs/config_README-en.md)
* [DreamBooth training guide](./docs/train_db_README-ja.md)
* [Step by Step fine-tuning guide](./docs/fine_tune_README_ja.md):
* [Training LoRA](./docs/train_network_README-ja.md)
* [Training Textual Inversion](./docs/train_ti_README-ja.md)
* [Image generation](./docs/gen_img_README-ja.md)
* note.com [Model conversion](https://note.com/kohya_ss/n/n374f316fe4ad)

## Windows Required Dependencies

Python 3.10.6 and Git:

- Python 3.10.6: https://www.python.org/ftp/python/3.10.6/python-3.10.6-amd64.exe
- git: https://git-scm.com/download/win

Give unrestricted script access to powershell so venv can work:

- Open an administrator powershell window
- Type `Set-ExecutionPolicy Unrestricted` and answer A
- Close admin powershell window

## Windows Installation

Open a regular Powershell terminal and type the following inside:

```powershell
git clone https://github.com/kohya-ss/sd-scripts.git
cd sd-scripts

python -m venv venv
.\venv\Scripts\activate

pip install torch==2.1.2 torchvision==0.16.2 --index-url https://download.pytorch.org/whl/cu118
pip install --upgrade -r requirements.txt
pip install xformers==0.0.23.post1 --index-url https://download.pytorch.org/whl/cu118

accelerate config
```

If `python -m venv` shows only `python`, change `python` to `py`.

__Note:__ Now `bitsandbytes==0.43.0`, `prodigyopt==1.0` and `lion-pytorch==0.0.6` are included in the requirements.txt. If you'd like to use the another version, please install it manually.

This installation is for CUDA 11.8. If you use a different version of CUDA, please install the appropriate version of PyTorch and xformers. For example, if you use CUDA 12, please install `pip install torch==2.1.2 torchvision==0.16.2 --index-url https://download.pytorch.org/whl/cu121` and `pip install xformers==0.0.23.post1 --index-url https://download.pytorch.org/whl/cu121`.

<!-- 
cp .\bitsandbytes_windows\*.dll .\venv\Lib\site-packages\bitsandbytes\
cp .\bitsandbytes_windows\cextension.py .\venv\Lib\site-packages\bitsandbytes\cextension.py
cp .\bitsandbytes_windows\main.py .\venv\Lib\site-packages\bitsandbytes\cuda_setup\main.py
-->
Answers to accelerate config:

```txt
- This machine
- No distributed training
- NO
- NO
- NO
- all
- fp16
```

If you'd like to use bf16, please answer `bf16` to the last question.

Note: Some user reports ``ValueError: fp16 mixed precision requires a GPU`` is occurred in training. In this case, answer `0` for the 6th question: 
``What GPU(s) (by id) should be used for training on this machine as a comma-separated list? [all]:`` 

(Single GPU with id `0` will be used.)

## Upgrade

When a new release comes out you can upgrade your repo with the following command:

```powershell
cd sd-scripts
git pull
.\venv\Scripts\activate
pip install --use-pep517 --upgrade -r requirements.txt
```

Once the commands have completed successfully you should be ready to use the new version.

### Upgrade PyTorch

If you want to upgrade PyTorch, you can upgrade it with `pip install` command in [Windows Installation](#windows-installation) section. `xformers` is also required to be upgraded when PyTorch is upgraded.

## Credits

The implementation for LoRA is based on [cloneofsimo's repo](https://github.com/cloneofsimo/lora). Thank you for great work!

The LoRA expansion to Conv2d 3x3 was initially released by cloneofsimo and its effectiveness was demonstrated at [LoCon](https://github.com/KohakuBlueleaf/LoCon) by KohakuBlueleaf. Thank you so much KohakuBlueleaf!

## License

The majority of scripts is licensed under ASL 2.0 (including codes from Diffusers, cloneofsimo's and LoCon), however portions of the project are available under separate license terms:

[Memory Efficient Attention Pytorch](https://github.com/lucidrains/memory-efficient-attention-pytorch): MIT

[bitsandbytes](https://github.com/TimDettmers/bitsandbytes): MIT

[BLIP](https://github.com/salesforce/BLIP): BSD-3-Clause


## Change History

<<<<<<< HEAD
### Working in progress

- __important__ The dependent libraries are updated. Please see [Upgrade](#upgrade) and update the libraries.
  - bitsandbytes, transformers, accelerate and huggingface_hub are updated. 
  - If you encounter any issues, please report them.

- Fixed a bug where the loss weight was incorrect when `--debiased_estimation_loss` was specified with `--v_parameterization`. PR [#1715](https://github.com/kohya-ss/sd-scripts/pull/1715) Thanks to catboxanon! See [the PR](https://github.com/kohya-ss/sd-scripts/pull/1715) for details.
  - Removed the warning when `--v_parameterization` is specified in SDXL and SD1.5. PR [#1717](https://github.com/kohya-ss/sd-scripts/pull/1717)

- There was a bug where the min_bucket_reso/max_bucket_reso in the dataset configuration did not create the correct resolution bucket if it was not divisible by bucket_reso_steps. These values are now warned and automatically rounded to a divisible value. Thanks to Maru-mee for raising the issue. Related PR [#1632](https://github.com/kohya-ss/sd-scripts/pull/1632)

- `bitsandbytes` is updated to 0.44.0. Now you can use `AdEMAMix8bit` and `PagedAdEMAMix8bit` in the training script. PR [#1640](https://github.com/kohya-ss/sd-scripts/pull/1640) Thanks to sdbds!
  - There is no abbreviation, so please specify the full path like `--optimizer_type bitsandbytes.optim.AdEMAMix8bit` (not bnb but bitsandbytes).

- Fixed a bug in the cache of latents. When `flip_aug`, `alpha_mask`, and `random_crop` are different in multiple subsets in the dataset configuration file (.toml), the last subset is used instead of reflecting them correctly.

- Fixed an issue where the timesteps in the batch were the same when using Huber loss. PR [#1628](https://github.com/kohya-ss/sd-scripts/pull/1628) Thanks to recris!

- Improvements in OFT (Orthogonal Finetuning) Implementation
  1. Optimization of Calculation Order:
      - Changed the calculation order in the forward method from (Wx)R to W(xR).
      - This has improved computational efficiency and processing speed.
  2. Correction of Bias Application:
      - In the previous implementation, R was incorrectly applied to the bias.
      - The new implementation now correctly handles bias by using F.conv2d and F.linear.
  3. Efficiency Enhancement in Matrix Operations:
      - Introduced einsum in both the forward and merge_to methods.
      - This has optimized matrix operations, resulting in further speed improvements.
  4. Proper Handling of Data Types:
      - Improved to use torch.float32 during calculations and convert results back to the original data type.
      - This maintains precision while ensuring compatibility with the original model.
  5. Unified Processing for Conv2d and Linear Layers:
     - Implemented a consistent method for applying OFT to both layer types.
  - These changes have made the OFT implementation more efficient and accurate, potentially leading to improved model performance and training stability.

  - Additional Information
    * Recommended α value for OFT constraint: We recommend using α values between 1e-4 and 1e-2. This differs slightly from the original implementation of "(α\*out_dim\*out_dim)". Our implementation uses "(α\*out_dim)", hence we recommend higher values than the 1e-5 suggested in the original implementation.

    * Performance Improvement: Training speed has been improved by approximately 30%.

    * Inference Environment: This implementation is compatible with and operates within Stable Diffusion web UI (SD1/2 and SDXL).

- The INVERSE_SQRT, COSINE_WITH_MIN_LR, and WARMUP_STABLE_DECAY learning rate schedules are now available in the transformers library. See PR [#1393](https://github.com/kohya-ss/sd-scripts/pull/1393) for details. Thanks to sdbds!
  - See the [transformers documentation](https://huggingface.co/docs/transformers/v4.44.2/en/main_classes/optimizer_schedules#schedules) for details on each scheduler.
  - `--lr_warmup_steps` and `--lr_decay_steps` can now be specified as a ratio of the number of training steps, not just the step value. Example: `--lr_warmup_steps=0.1` or `--lr_warmup_steps=10%`, etc.

https://github.com/kohya-ss/sd-scripts/pull/1393
- When enlarging images in the script (when the size of the training image is small and bucket_no_upscale is not specified), it has been changed to use Pillow's resize and LANCZOS interpolation instead of OpenCV2's resize and Lanczos4 interpolation. The quality of the image enlargement may be slightly improved. PR [#1426](https://github.com/kohya-ss/sd-scripts/pull/1426) Thanks to sdbds!

- Sample image generation during training now works on non-CUDA devices. PR [#1433](https://github.com/kohya-ss/sd-scripts/pull/1433) Thanks to millie-v!

- `--v_parameterization` is available in `sdxl_train.py`. The results are unpredictable, so use with caution. PR [#1505](https://github.com/kohya-ss/sd-scripts/pull/1505) Thanks to liesened!

- Fused optimizer is available for SDXL training. PR [#1259](https://github.com/kohya-ss/sd-scripts/pull/1259) Thanks to 2kpr!
  - The memory usage during training is significantly reduced by integrating the optimizer's backward pass with step. The training results are the same as before, but if you have plenty of memory, the speed will be slower.
  - Specify the `--fused_backward_pass` option in `sdxl_train.py`. At this time, only AdaFactor is supported. Gradient accumulation is not available.
  - Setting mixed precision to `no` seems to use less memory than `fp16` or `bf16`.
  - Training is possible with a memory usage of about 17GB with a batch size of 1 and fp32. If you specify the `--full_bf16` option, you can further reduce the memory usage (but the accuracy will be lower). With the same memory usage as before, you can increase the batch size.
  - PyTorch 2.1 or later is required because it uses the new API `Tensor.register_post_accumulate_grad_hook(hook)`.
  - Mechanism: Normally, backward -> step is performed for each parameter, so all gradients need to be temporarily stored in memory. "Fuse backward and step" reduces memory usage by performing backward/step for each parameter and reflecting the gradient immediately. The more parameters there are, the greater the effect, so it is not effective in other training scripts (LoRA, etc.) where the memory usage peak is elsewhere, and there are no plans to implement it in those training scripts.

- Optimizer groups feature is added to SDXL training. PR [#1319](https://github.com/kohya-ss/sd-scripts/pull/1319)
  - Memory usage is reduced by the same principle as Fused optimizer. The training results and speed are the same as Fused optimizer.
  - Specify the number of groups like `--fused_optimizer_groups 10` in `sdxl_train.py`. Increasing the number of groups reduces memory usage but slows down training. Since the effect is limited to a certain number, it is recommended to specify 4-10.
  - Any optimizer can be used, but optimizers that automatically calculate the learning rate (such as D-Adaptation and Prodigy) cannot be used. Gradient accumulation is not available.
  - `--fused_optimizer_groups` cannot be used with `--fused_backward_pass`. When using AdaFactor, the memory usage is slightly larger than with Fused optimizer. PyTorch 2.1 or later is required.
  - Mechanism: While Fused optimizer performs backward/step for individual parameters within the optimizer, optimizer groups reduce memory usage by grouping parameters and creating multiple optimizers to perform backward/step for each group. Fused optimizer requires implementation on the optimizer side, while optimizer groups are implemented only on the training script side.

- LoRA+ is supported. PR [#1233](https://github.com/kohya-ss/sd-scripts/pull/1233) Thanks to rockerBOO!
  - LoRA+ is a method to improve training speed by increasing the learning rate of the UP side (LoRA-B) of LoRA. Specify the multiple. The original paper recommends 16, but adjust as needed. Please see the PR for details.
  - Specify `loraplus_lr_ratio` with `--network_args`. Example: `--network_args "loraplus_lr_ratio=16"`
  - `loraplus_unet_lr_ratio` and `loraplus_lr_ratio` can be specified separately for U-Net and Text Encoder.
    - Example: `--network_args "loraplus_unet_lr_ratio=16" "loraplus_text_encoder_lr_ratio=4"` or `--network_args "loraplus_lr_ratio=16" "loraplus_text_encoder_lr_ratio=4"` etc.
  - `network_module` `networks.lora` and `networks.dylora` are available.

- The feature to use the transparency (alpha channel) of the image as a mask in the loss calculation has been added. PR [#1223](https://github.com/kohya-ss/sd-scripts/pull/1223) Thanks to u-haru!
  - The transparent part is ignored during training. Specify the `--alpha_mask` option in the training script or specify `alpha_mask = true` in the dataset configuration file.
  - See [About masked loss](./docs/masked_loss_README.md) for details.

- LoRA training in SDXL now supports block-wise learning rates and block-wise dim (rank). PR [#1331](https://github.com/kohya-ss/sd-scripts/pull/1331) 
  - Specify the learning rate and dim (rank) for each block.
  - See [Block-wise learning rates in LoRA](./docs/train_network_README-ja.md#階層別学習率) for details (Japanese only).

- Negative learning rates can now be specified during SDXL model training. PR [#1277](https://github.com/kohya-ss/sd-scripts/pull/1277) Thanks to Cauldrath!
  - The model is trained to move away from the training images, so the model is easily collapsed. Use with caution. A value close to 0 is recommended.
  - When specifying from the command line, use `=` like `--learning_rate=-1e-7`.

- Training scripts can now output training settings to wandb or Tensor Board logs. Specify the `--log_config` option. PR [#1285](https://github.com/kohya-ss/sd-scripts/pull/1285)  Thanks to ccharest93, plucked, rockerBOO, and VelocityRa!
  - Some settings, such as API keys and directory specifications, are not output due to security issues.

- The ControlNet training script `train_controlnet.py` for SD1.5/2.x was not working, but it has been fixed. PR [#1284](https://github.com/kohya-ss/sd-scripts/pull/1284) Thanks to sdbds!

- `train_network.py` and `sdxl_train_network.py` now restore the order/position of data loading from DataSet when resuming training. PR [#1353](https://github.com/kohya-ss/sd-scripts/pull/1353) [#1359](https://github.com/kohya-ss/sd-scripts/pull/1359) Thanks to KohakuBlueleaf!
  - This resolves the issue where the order of data loading from DataSet changes when resuming training.
  - Specify the `--skip_until_initial_step` option to skip data loading until the specified step. If not specified, data loading starts from the beginning of the DataSet (same as before).
  - If `--resume` is specified, the step saved in the state is used.
  - Specify the `--initial_step` or `--initial_epoch` option to skip data loading until the specified step or epoch. Use these options in conjunction with `--skip_until_initial_step`. These options can be used without `--resume` (use them when resuming training with `--network_weights`).

- An option `--disable_mmap_load_safetensors` is added to disable memory mapping when loading the model's .safetensors in SDXL. PR [#1266](https://github.com/kohya-ss/sd-scripts/pull/1266) Thanks to Zovjsra!
  - It seems that the model file loading is faster in the WSL environment etc.
  - Available in `sdxl_train.py`, `sdxl_train_network.py`, `sdxl_train_textual_inversion.py`, and `sdxl_train_control_net_lllite.py`.

- When there is an error in the cached latents file on disk, the file name is now displayed. PR [#1278](https://github.com/kohya-ss/sd-scripts/pull/1278) Thanks to Cauldrath!

- Fixed an error that occurs when specifying `--max_dataloader_n_workers` in `tag_images_by_wd14_tagger.py` when Onnx is not used. PR [#1291](
https://github.com/kohya-ss/sd-scripts/pull/1291) issue [#1290](
https://github.com/kohya-ss/sd-scripts/pull/1290) Thanks to frodo821!

- Fixed a bug that `caption_separator` cannot be specified in the subset in the dataset settings .toml file.  [#1312](https://github.com/kohya-ss/sd-scripts/pull/1312) and [#1313](https://github.com/kohya-ss/sd-scripts/pull/1312) Thanks to rockerBOO!

- Fixed a potential bug in ControlNet-LLLite training. PR [#1322](https://github.com/kohya-ss/sd-scripts/pull/1322) Thanks to aria1th!

- Fixed some bugs when using DeepSpeed. Related [#1247](https://github.com/kohya-ss/sd-scripts/pull/1247)

- Added a prompt option `--f` to `gen_imgs.py` to specify the file name when saving. Also, Diffusers-based keys for LoRA weights are now supported.

- SDXL の学習時に Fused optimizer が使えるようになりました。PR [#1259](https://github.com/kohya-ss/sd-scripts/pull/1259) 2kpr 氏に感謝します。
  - optimizer の backward pass に step を統合することで学習時のメモリ使用量を大きく削減します。学習結果は未適用時と同一ですが、メモリが潤沢にある場合は速度は遅くなります。
  - `sdxl_train.py` に `--fused_backward_pass` オプションを指定してください。現時点では optimizer は AdaFactor のみ対応しています。また gradient accumulation は使えません。
  - mixed precision は `no` のほうが `fp16` や `bf16` よりも使用メモリ量が少ないようです。
  - バッチサイズ 1、fp32 で 17GB 程度で学習可能なようです。`--full_bf16` オプションを指定するとさらに削減できます（精度は劣ります）。以前と同じメモリ使用量ではバッチサイズを増やせます。
  - PyTorch 2.1 以降の新 API `Tensor.register_post_accumulate_grad_hook(hook)` を使用しているため、PyTorch 2.1 以降が必要です。
  - 仕組み：通常は backward -> step の順で行うためすべての勾配を一時的にメモリに保持する必要があります。「backward と step の統合」はパラメータごとに backward/step を行って、勾配をすぐ反映することでメモリ使用量を削減します。パラメータ数が多いほど効果が大きいため、SDXL の学習以外（LoRA 等）ではほぼ効果がなく（メモリ使用量のピークが他の場所にあるため）、それらの学習スクリプトへの実装予定もありません。

- SDXL の学習時に optimizer group 機能を追加しました。PR [#1319](https://github.com/kohya-ss/sd-scripts/pull/1319)
  - Fused optimizer と同様の原理でメモリ使用量を削減します。学習結果や速度についても同様です。
  - `sdxl_train.py` に `--fused_optimizer_groups 10` のようにグループ数を指定してください。グループ数を増やすとメモリ使用量が削減されますが、速度は遅くなります。ある程度の数までしか効果がないため、4~10 程度を指定すると良いでしょう。
  - 任意の optimizer が使えますが、学習率を自動計算する optimizer （D-Adaptation や Prodigy など）は使えません。gradient accumulation は使えません。
  - `--fused_optimizer_groups` は `--fused_backward_pass` と併用できません。AdaFactor 使用時は Fused optimizer よりも若干メモリ使用量は大きくなります。PyTorch 2.1 以降が必要です。
  - 仕組み：Fused optimizer が optimizer 内で個別のパラメータについて backward/step を行っているのに対して、optimizer groups はパラメータをグループ化して複数の optimizer を作成し、それぞれ backward/step を行うことでメモリ使用量を削減します。Fused optimizer は optimizer 側の実装が必要ですが、optimizer groups は学習スクリプト側のみで実装されています。やはり SDXL の学習でのみ効果があります。

- LoRA+ がサポートされました。PR [#1233](https://github.com/kohya-ss/sd-scripts/pull/1233) rockerBOO 氏に感謝します。
  - LoRA の UP 側（LoRA-B）の学習率を上げることで学習速度の向上を図る手法です。倍数で指定します。元の論文では 16 が推奨されていますが、データセット等にもよりますので、適宜調整してください。PR もあわせてご覧ください。
  - `--network_args` で `loraplus_lr_ratio` を指定します。例：`--network_args "loraplus_lr_ratio=16"`
  - `loraplus_unet_lr_ratio` と `loraplus_lr_ratio` で、U-Net および Text Encoder に個別の値を指定することも可能です。
    - 例：`--network_args "loraplus_unet_lr_ratio=16" "loraplus_text_encoder_lr_ratio=4"` または `--network_args "loraplus_lr_ratio=16" "loraplus_text_encoder_lr_ratio=4"` など
  - `network_module` の `networks.lora` および `networks.dylora` で使用可能です。

- 画像の透明度（アルファチャネル）をロス計算時のマスクとして使用する機能が追加されました。PR [#1223](https://github.com/kohya-ss/sd-scripts/pull/1223) u-haru 氏に感謝します。
  - 透明部分が学習時に無視されるようになります。学習スクリプトに `--alpha_mask` オプションを指定するか、データセット設定ファイルに `alpha_mask = true` を指定してください。
  - 詳細は [マスクロスについて](./docs/masked_loss_README-ja.md) をご覧ください。

- SDXL の LoRA で階層別学習率、階層別 dim (rank) をサポートしました。PR [#1331](https://github.com/kohya-ss/sd-scripts/pull/1331) 
  - ブロックごとに学習率および dim (rank) を指定することができます。
  - 詳細は [LoRA の階層別学習率](./docs/train_network_README-ja.md#階層別学習率) をご覧ください。

- `sdxl_train.py` での SDXL モデル学習時に負の学習率が指定できるようになりました。PR [#1277](https://github.com/kohya-ss/sd-scripts/pull/1277) Cauldrath 氏に感謝します。
  - 学習画像から離れるように学習するため、モデルは容易に崩壊します。注意して使用してください。0 に近い値を推奨します。
  - コマンドラインから指定する場合、`--learning_rate=-1e-7` のように`=` を使ってください。

- 各学習スクリプトで学習設定を wandb や Tensor Board などのログに出力できるようになりました。`--log_config` オプションを指定してください。PR [#1285](https://github.com/kohya-ss/sd-scripts/pull/1285)  ccharest93 氏、plucked 氏、rockerBOO 氏および VelocityRa 氏に感謝します。
  - API キーや各種ディレクトリ指定など、一部の設定はセキュリティ上の問題があるため出力されません。

- SD1.5/2.x 用の ControlNet 学習スクリプト `train_controlnet.py` が動作しなくなっていたのが修正されました。PR [#1284](https://github.com/kohya-ss/sd-scripts/pull/1284) sdbds 氏に感謝します。

- `train_network.py` および `sdxl_train_network.py` で、学習再開時に DataSet の読み込み順についても復元できるようになりました。PR [#1353](https://github.com/kohya-ss/sd-scripts/pull/1353) [#1359](https://github.com/kohya-ss/sd-scripts/pull/1359) KohakuBlueleaf 氏に感謝します。
  - これにより、学習再開時に DataSet の読み込み順が変わってしまう問題が解消されます。
  - `--skip_until_initial_step` オプションを指定すると、指定したステップまで DataSet 読み込みをスキップします。指定しない場合の動作は変わりません（DataSet の最初から読み込みます）
  - `--resume` オプションを指定すると、state に保存されたステップ数が使用されます。
  - `--initial_step` または `--initial_epoch` オプションを指定すると、指定したステップまたはエポックまで DataSet 読み込みをスキップします。これらのオプションは `--skip_until_initial_step` と併用してください。またこれらのオプションは `--resume` と併用しなくても使えます（`--network_weights` を用いた学習再開時などにお使いください ）。

- SDXL でモデルの .safetensors を読み込む際にメモリマッピングを無効化するオプション `--disable_mmap_load_safetensors` が追加されました。PR [#1266](https://github.com/kohya-ss/sd-scripts/pull/1266) Zovjsra 氏に感謝します。
  - WSL 環境等でモデルファイルの読み込みが高速化されるようです。
  - `sdxl_train.py`、`sdxl_train_network.py`、`sdxl_train_textual_inversion.py`、`sdxl_train_control_net_lllite.py` で使用可能です。

- ディスクにキャッシュされた latents ファイルに何らかのエラーがあったとき、そのファイル名が表示されるようになりました。 PR [#1278](https://github.com/kohya-ss/sd-scripts/pull/1278) Cauldrath 氏に感謝します。

- `tag_images_by_wd14_tagger.py` で Onnx 未使用時に `--max_dataloader_n_workers` を指定するとエラーになる不具合が修正されました。 PR [#1291](
https://github.com/kohya-ss/sd-scripts/pull/1291) issue [#1290](
https://github.com/kohya-ss/sd-scripts/pull/1290) frodo821 氏に感謝します。

- データセット設定の .toml ファイルで、`caption_separator` が subset に指定できない不具合が修正されました。 PR [#1312](https://github.com/kohya-ss/sd-scripts/pull/1312) および [#1313](https://github.com/kohya-ss/sd-scripts/pull/1313) rockerBOO 氏に感謝します。

- ControlNet-LLLite 学習時の潜在バグが修正されました。 PR [#1322](https://github.com/kohya-ss/sd-scripts/pull/1322) aria1th 氏に感謝します。

- DeepSpeed 使用時のいくつかのバグを修正しました。関連 [#1247](https://github.com/kohya-ss/sd-scripts/pull/1247)

- `gen_imgs.py` のプロンプトオプションに、保存時のファイル名を指定する `--f` オプションを追加しました。また同スクリプトで Diffusers ベースのキーを持つ LoRA の重みに対応しました。

=======
### Oct 27, 2024 / 2024-10-27:

- `svd_merge_lora.py` VRAM usage has been reduced. However, main memory usage will increase (32GB is sufficient).
- This will be included in the next release.
- `svd_merge_lora.py` のVRAM使用量を削減しました。ただし、メインメモリの使用量は増加します（32GBあれば十分です）。
- これは次回リリースに含まれます。
>>>>>>> ca44e3e4

### Oct 26, 2024 / 2024-10-26: 

- Fixed a bug in `svd_merge_lora.py`, `sdxl_merge_lora.py`, and `resize_lora.py` where the hash value of LoRA metadata was not correctly calculated when the `save_precision` was different from the  `precision` used in the calculation. See issue [#1722](https://github.com/kohya-ss/sd-scripts/pull/1722) for details. Thanks to JujoHotaru for raising the issue.
- It will be included in the next release.

- `svd_merge_lora.py`、`sdxl_merge_lora.py`、`resize_lora.py`で、保存時の精度が計算時の精度と異なる場合、LoRAメタデータのハッシュ値が正しく計算されない不具合を修正しました。詳細は issue [#1722](https://github.com/kohya-ss/sd-scripts/pull/1722) をご覧ください。問題提起していただいた JujoHotaru 氏に感謝します。
- 以上は次回リリースに含まれます。

### Sep 13, 2024 / 2024-09-13: 

- `sdxl_merge_lora.py` now supports OFT. Thanks to Maru-mee for the PR [#1580](https://github.com/kohya-ss/sd-scripts/pull/1580). 
- `svd_merge_lora.py` now supports LBW. Thanks to terracottahaniwa. See PR [#1575](https://github.com/kohya-ss/sd-scripts/pull/1575) for details.
- `sdxl_merge_lora.py` also supports LBW. 
- See [LoRA Block Weight](https://github.com/hako-mikan/sd-webui-lora-block-weight) by hako-mikan for details on LBW.
- These will be included in the next release.

- `sdxl_merge_lora.py` が OFT をサポートされました。PR [#1580](https://github.com/kohya-ss/sd-scripts/pull/1580) Maru-mee 氏に感謝します。
- `svd_merge_lora.py` で LBW がサポートされました。PR [#1575](https://github.com/kohya-ss/sd-scripts/pull/1575) terracottahaniwa 氏に感謝します。
- `sdxl_merge_lora.py` でも LBW がサポートされました。
- LBW の詳細は hako-mikan 氏の [LoRA Block Weight](https://github.com/hako-mikan/sd-webui-lora-block-weight) をご覧ください。
- 以上は次回リリースに含まれます。

### Jun 23, 2024 / 2024-06-23: 

- Fixed `cache_latents.py` and `cache_text_encoder_outputs.py` not working. (Will be included in the next release.)

- `cache_latents.py` および `cache_text_encoder_outputs.py` が動作しなくなっていたのを修正しました。（次回リリースに含まれます。）

### Apr 7, 2024 / 2024-04-07: v0.8.7

- The default value of `huber_schedule` in Scheduled Huber Loss is changed from `exponential` to `snr`, which is expected to give better results.

- Scheduled Huber Loss の `huber_schedule` のデフォルト値を `exponential` から、より良い結果が期待できる `snr` に変更しました。

### Apr 7, 2024 / 2024-04-07: v0.8.6

#### Highlights

- The dependent libraries are updated. Please see [Upgrade](#upgrade) and update the libraries.
  - Especially `imagesize` is newly added, so if you cannot update the libraries immediately, please install with `pip install imagesize==1.4.1` separately.
  - `bitsandbytes==0.43.0`, `prodigyopt==1.0`, `lion-pytorch==0.0.6` are included in the requirements.txt.
    - `bitsandbytes` no longer requires complex procedures as it now officially supports Windows.  
  - Also, the PyTorch version is updated to 2.1.2 (PyTorch does not need to be updated immediately). In the upgrade procedure, PyTorch is not updated, so please manually install or update torch, torchvision, xformers if necessary (see [Upgrade PyTorch](#upgrade-pytorch)).
- When logging to wandb is enabled, the entire command line is exposed. Therefore, it is recommended to write wandb API key and HuggingFace token in the configuration file (`.toml`). Thanks to bghira for raising the issue.
  - A warning is displayed at the start of training if such information is included in the command line.
  - Also, if there is an absolute path, the path may be exposed, so it is recommended to specify a relative path or write it in the configuration file. In such cases, an INFO log is displayed.
  - See [#1123](https://github.com/kohya-ss/sd-scripts/pull/1123) and PR [#1240](https://github.com/kohya-ss/sd-scripts/pull/1240) for details.
- Colab seems to stop with log output. Try specifying `--console_log_simple` option in the training script to disable rich logging.
- Other improvements include the addition of masked loss, scheduled Huber Loss, DeepSpeed support, dataset settings improvements, and image tagging improvements. See below for details.

#### Training scripts

- `train_network.py` and `sdxl_train_network.py` are modified to record some dataset settings in the metadata of the trained model (`caption_prefix`, `caption_suffix`, `keep_tokens_separator`, `secondary_separator`, `enable_wildcard`).
- Fixed a bug that U-Net and Text Encoders are included in the state in `train_network.py` and `sdxl_train_network.py`. The saving and loading of the state are faster, the file size is smaller, and the memory usage when loading is reduced.
- DeepSpeed is supported. PR [#1101](https://github.com/kohya-ss/sd-scripts/pull/1101)  and [#1139](https://github.com/kohya-ss/sd-scripts/pull/1139) Thanks to BootsofLagrangian! See PR [#1101](https://github.com/kohya-ss/sd-scripts/pull/1101) for details.
- The masked loss is supported in each training script. PR [#1207](https://github.com/kohya-ss/sd-scripts/pull/1207) See [Masked loss](#about-masked-loss) for details.
- Scheduled Huber Loss has been introduced to each training scripts. PR [#1228](https://github.com/kohya-ss/sd-scripts/pull/1228/) Thanks to kabachuha for the PR and cheald, drhead, and others for the discussion! See the PR and [Scheduled Huber Loss](#about-scheduled-huber-loss) for details.
- The options `--noise_offset_random_strength` and `--ip_noise_gamma_random_strength` are added to each training script. These options can be used to vary the noise offset and ip noise gamma in the range of 0 to the specified value. PR [#1177](https://github.com/kohya-ss/sd-scripts/pull/1177) Thanks to KohakuBlueleaf!
- The options `--save_state_on_train_end` are added to each training script. PR [#1168](https://github.com/kohya-ss/sd-scripts/pull/1168) Thanks to gesen2egee!
- The options `--sample_every_n_epochs` and `--sample_every_n_steps` in each training script now display a warning and ignore them when a number less than or equal to `0` is specified. Thanks to S-Del for raising the issue.

#### Dataset settings

- The [English version of the dataset settings documentation](./docs/config_README-en.md) is added. PR [#1175](https://github.com/kohya-ss/sd-scripts/pull/1175) Thanks to darkstorm2150!
- The `.toml` file for the dataset config is now read in UTF-8 encoding. PR [#1167](https://github.com/kohya-ss/sd-scripts/pull/1167) Thanks to Horizon1704!
- Fixed a bug that the last subset settings are applied to all images when multiple subsets of regularization images are specified in the dataset settings. The settings for each subset are correctly applied to each image. PR [#1205](https://github.com/kohya-ss/sd-scripts/pull/1205) Thanks to feffy380!
- Some features are added to the dataset subset settings.
  - `secondary_separator` is added to specify the tag separator that is not the target of shuffling or dropping. 
    - Specify `secondary_separator=";;;"`. When you specify `secondary_separator`, the part is not shuffled or dropped. 
  - `enable_wildcard` is added. When set to `true`, the wildcard notation `{aaa|bbb|ccc}` can be used. The multi-line caption is also enabled.
  - `keep_tokens_separator` is updated to be used twice in the caption. When you specify `keep_tokens_separator="|||"`, the part divided by the second `|||` is not shuffled or dropped and remains at the end.
  - The existing features `caption_prefix` and `caption_suffix` can be used together. `caption_prefix` and `caption_suffix` are processed first, and then `enable_wildcard`, `keep_tokens_separator`, shuffling and dropping, and `secondary_separator` are processed in order.
  - See [Dataset config](./docs/config_README-en.md) for details.
- The dataset with DreamBooth method supports caching image information (size, caption). PR [#1178](https://github.com/kohya-ss/sd-scripts/pull/1178) and [#1206](https://github.com/kohya-ss/sd-scripts/pull/1206) Thanks to KohakuBlueleaf! See [DreamBooth method specific options](./docs/config_README-en.md#dreambooth-specific-options) for details.

#### Image tagging

- The support for v3 repositories is added to `tag_image_by_wd14_tagger.py` (`--onnx` option only). PR [#1192](https://github.com/kohya-ss/sd-scripts/pull/1192) Thanks to sdbds!
  - Onnx may need to be updated. Onnx is not installed by default, so please install or update it with `pip install onnx==1.15.0 onnxruntime-gpu==1.17.1` etc. Please also check the comments in `requirements.txt`.
- The model is now saved in the subdirectory as `--repo_id` in `tag_image_by_wd14_tagger.py` . This caches multiple repo_id models. Please delete unnecessary files under `--model_dir`.
- Some options are added to `tag_image_by_wd14_tagger.py`.
  - Some are added in PR [#1216](https://github.com/kohya-ss/sd-scripts/pull/1216) Thanks to Disty0!
  - Output rating tags `--use_rating_tags` and `--use_rating_tags_as_last_tag`
  - Output character tags first `--character_tags_first`
  - Expand character tags and series `--character_tag_expand`
  - Specify tags to output first `--always_first_tags`
  - Replace tags `--tag_replacement`
  - See [Tagging documentation](./docs/wd14_tagger_README-en.md) for details.
- Fixed an error when specifying `--beam_search` and a value of 2 or more for `--num_beams` in `make_captions.py`.

#### About Masked loss

The masked loss is supported in each training script. To enable the masked loss, specify the `--masked_loss` option.

The feature is not fully tested, so there may be bugs. If you find any issues, please open an Issue.

ControlNet dataset is used to specify the mask. The mask images should be the RGB images. The pixel value 255 in R channel is treated as the mask (the loss is calculated only for the pixels with the mask), and 0 is treated as the non-mask. The pixel values 0-255 are converted to 0-1 (i.e., the pixel value 128 is treated as the half weight of the loss). See details for the dataset specification in the [LLLite documentation](./docs/train_lllite_README.md#preparing-the-dataset).

#### About Scheduled Huber Loss

Scheduled Huber Loss has been introduced to each training scripts. This is a method to improve robustness against outliers or anomalies (data corruption) in the training data.

With the traditional MSE (L2) loss function, the impact of outliers could be significant, potentially leading to a degradation in the quality of generated images. On the other hand, while the Huber loss function can suppress the influence of outliers, it tends to compromise the reproduction of fine details in images.

To address this, the proposed method employs a clever application of the Huber loss function. By scheduling the use of Huber loss in the early stages of training (when noise is high) and MSE in the later stages, it strikes a balance between outlier robustness and fine detail reproduction.

Experimental results have confirmed that this method achieves higher accuracy on data containing outliers compared to pure Huber loss or MSE. The increase in computational cost is minimal.

The newly added arguments loss_type, huber_schedule, and huber_c allow for the selection of the loss function type (Huber, smooth L1, MSE), scheduling method (exponential, constant, SNR), and Huber's parameter. This enables optimization based on the characteristics of the dataset.

See PR [#1228](https://github.com/kohya-ss/sd-scripts/pull/1228/) for details.

- `loss_type`: Specify the loss function type. Choose `huber` for Huber loss, `smooth_l1` for smooth L1 loss, and `l2` for MSE loss. The default is `l2`, which is the same as before.
- `huber_schedule`: Specify the scheduling method. Choose `exponential`, `constant`, or `snr`. The default is `snr`.
- `huber_c`: Specify the Huber's parameter. The default is `0.1`.

Please read [Releases](https://github.com/kohya-ss/sd-scripts/releases) for recent updates.

#### 主要な変更点

- 依存ライブラリが更新されました。[アップグレード](./README-ja.md#アップグレード) を参照しライブラリを更新してください。
  - 特に `imagesize` が新しく追加されていますので、すぐにライブラリの更新ができない場合は `pip install imagesize==1.4.1` で個別にインストールしてください。
  - `bitsandbytes==0.43.0`、`prodigyopt==1.0`、`lion-pytorch==0.0.6` が requirements.txt に含まれるようになりました。
    - `bitsandbytes` が公式に Windows をサポートしたため複雑な手順が不要になりました。
  - また PyTorch のバージョンを 2.1.2 に更新しました。PyTorch はすぐに更新する必要はありません。更新時は、アップグレードの手順では PyTorch が更新されませんので、torch、torchvision、xformers を手動でインストールしてください。
- wandb へのログ出力が有効の場合、コマンドライン全体が公開されます。そのため、コマンドラインに wandb の API キーや HuggingFace のトークンなどが含まれる場合、設定ファイル（`.toml`）への記載をお勧めします。問題提起していただいた bghira 氏に感謝します。
  - このような場合には学習開始時に警告が表示されます。
  - また絶対パスの指定がある場合、そのパスが公開される可能性がありますので、相対パスを指定するか設定ファイルに記載することをお勧めします。このような場合は INFO ログが表示されます。
  - 詳細は [#1123](https://github.com/kohya-ss/sd-scripts/pull/1123) および PR [#1240](https://github.com/kohya-ss/sd-scripts/pull/1240) をご覧ください。
- Colab での動作時、ログ出力で停止してしまうようです。学習スクリプトに `--console_log_simple` オプションを指定し、rich のロギングを無効してお試しください。
- その他、マスクロス追加、Scheduled Huber Loss 追加、DeepSpeed 対応、データセット設定の改善、画像タグ付けの改善などがあります。詳細は以下をご覧ください。

#### 学習スクリプト

- `train_network.py` および `sdxl_train_network.py` で、学習したモデルのメタデータに一部のデータセット設定が記録されるよう修正しました（`caption_prefix`、`caption_suffix`、`keep_tokens_separator`、`secondary_separator`、`enable_wildcard`）。
- `train_network.py` および `sdxl_train_network.py` で、state に U-Net および Text Encoder が含まれる不具合を修正しました。state の保存、読み込みが高速化され、ファイルサイズも小さくなり、また読み込み時のメモリ使用量も削減されます。
- DeepSpeed がサポートされました。PR [#1101](https://github.com/kohya-ss/sd-scripts/pull/1101) 、[#1139](https://github.com/kohya-ss/sd-scripts/pull/1139) BootsofLagrangian 氏に感謝します。詳細は PR [#1101](https://github.com/kohya-ss/sd-scripts/pull/1101) をご覧ください。
- 各学習スクリプトでマスクロスをサポートしました。PR [#1207](https://github.com/kohya-ss/sd-scripts/pull/1207) 詳細は [マスクロスについて](#マスクロスについて) をご覧ください。
- 各学習スクリプトに Scheduled Huber Loss を追加しました。PR [#1228](https://github.com/kohya-ss/sd-scripts/pull/1228/) ご提案いただいた kabachuha 氏、および議論を深めてくださった cheald 氏、drhead 氏を始めとする諸氏に感謝します。詳細は当該 PR および [Scheduled Huber Loss について](#scheduled-huber-loss-について) をご覧ください。
- 各学習スクリプトに、noise offset、ip noise gammaを、それぞれ 0~指定した値の範囲で変動させるオプション `--noise_offset_random_strength` および `--ip_noise_gamma_random_strength` が追加されました。 PR [#1177](https://github.com/kohya-ss/sd-scripts/pull/1177) KohakuBlueleaf 氏に感謝します。
- 各学習スクリプトに、学習終了時に state を保存する `--save_state_on_train_end` オプションが追加されました。 PR [#1168](https://github.com/kohya-ss/sd-scripts/pull/1168) gesen2egee 氏に感謝します。
- 各学習スクリプトで `--sample_every_n_epochs` および `--sample_every_n_steps` オプションに `0` 以下の数値を指定した時、警告を表示するとともにそれらを無視するよう変更しました。問題提起していただいた S-Del 氏に感謝します。

#### データセット設定

- データセット設定の `.toml` ファイルが UTF-8 encoding で読み込まれるようになりました。PR [#1167](https://github.com/kohya-ss/sd-scripts/pull/1167) Horizon1704 氏に感謝します。
- データセット設定で、正則化画像のサブセットを複数指定した時、最後のサブセットの各種設定がすべてのサブセットの画像に適用される不具合が修正されました。それぞれのサブセットの設定が、それぞれの画像に正しく適用されます。PR [#1205](https://github.com/kohya-ss/sd-scripts/pull/1205) feffy380 氏に感謝します。
- データセットのサブセット設定にいくつかの機能を追加しました。
  - シャッフルの対象とならないタグ分割識別子の指定 `secondary_separator` を追加しました。`secondary_separator=";;;"` のように指定します。`secondary_separator` で区切ることで、その部分はシャッフル、drop 時にまとめて扱われます。
  - `enable_wildcard` を追加しました。`true` にするとワイルドカード記法 `{aaa|bbb|ccc}` が使えます。また複数行キャプションも有効になります。
  - `keep_tokens_separator` をキャプション内に 2 つ使えるようにしました。たとえば `keep_tokens_separator="|||"` と指定したとき、`1girl, hatsune miku, vocaloid ||| stage, mic ||| best quality, rating: general` とキャプションを指定すると、二番目の `|||` で分割された部分はシャッフル、drop されず末尾に残ります。
  - 既存の機能 `caption_prefix` と `caption_suffix` とあわせて使えます。`caption_prefix` と `caption_suffix` は一番最初に処理され、その後、ワイルドカード、`keep_tokens_separator`、シャッフルおよび drop、`secondary_separator` の順に処理されます。
  - 詳細は [データセット設定](./docs/config_README-ja.md) をご覧ください。
- DreamBooth 方式の DataSet で画像情報（サイズ、キャプション）をキャッシュする機能が追加されました。PR [#1178](https://github.com/kohya-ss/sd-scripts/pull/1178)、[#1206](https://github.com/kohya-ss/sd-scripts/pull/1206) KohakuBlueleaf 氏に感謝します。詳細は [データセット設定](./docs/config_README-ja.md#dreambooth-方式専用のオプション) をご覧ください。
- データセット設定の[英語版ドキュメント](./docs/config_README-en.md) が追加されました。PR [#1175](https://github.com/kohya-ss/sd-scripts/pull/1175) darkstorm2150 氏に感謝します。

#### 画像のタグ付け

- `tag_image_by_wd14_tagger.py` で v3 のリポジトリがサポートされました（`--onnx` 指定時のみ有効）。 PR [#1192](https://github.com/kohya-ss/sd-scripts/pull/1192) sdbds 氏に感謝します。
  - Onnx のバージョンアップが必要になるかもしれません。デフォルトでは Onnx はインストールされていませんので、`pip install onnx==1.15.0 onnxruntime-gpu==1.17.1` 等でインストール、アップデートしてください。`requirements.txt` のコメントもあわせてご確認ください。
- `tag_image_by_wd14_tagger.py` で、モデルを`--repo_id` のサブディレクトリに保存するようにしました。これにより複数のモデルファイルがキャッシュされます。`--model_dir` 直下の不要なファイルは削除願います。
- `tag_image_by_wd14_tagger.py` にいくつかのオプションを追加しました。
  - 一部は PR [#1216](https://github.com/kohya-ss/sd-scripts/pull/1216) で追加されました。Disty0 氏に感謝します。
  - レーティングタグを出力する `--use_rating_tags` および `--use_rating_tags_as_last_tag`
  - キャラクタタグを最初に出力する `--character_tags_first`
  - キャラクタタグとシリーズを展開する `--character_tag_expand`
  - 常に最初に出力するタグを指定する `--always_first_tags`
  - タグを置換する `--tag_replacement`
  - 詳細は [タグ付けに関するドキュメント](./docs/wd14_tagger_README-ja.md) をご覧ください。
- `make_captions.py` で `--beam_search` を指定し `--num_beams` に2以上の値を指定した時のエラーを修正しました。

#### マスクロスについて

各学習スクリプトでマスクロスをサポートしました。マスクロスを有効にするには `--masked_loss` オプションを指定してください。

機能は完全にテストされていないため、不具合があるかもしれません。その場合は Issue を立てていただけると助かります。

マスクの指定には ControlNet データセットを使用します。マスク画像は RGB 画像である必要があります。R チャンネルのピクセル値 255 がロス計算対象、0 がロス計算対象外になります。0-255 の値は、0-1 の範囲に変換されます（つまりピクセル値 128 の部分はロスの重みが半分になります）。データセットの詳細は [LLLite ドキュメント](./docs/train_lllite_README-ja.md#データセットの準備) をご覧ください。

#### Scheduled Huber Loss について

各学習スクリプトに、学習データ中の異常値や外れ値（data corruption）への耐性を高めるための手法、Scheduled Huber Lossが導入されました。

従来のMSE（L2）損失関数では、異常値の影響を大きく受けてしまい、生成画像の品質低下を招く恐れがありました。一方、Huber損失関数は異常値の影響を抑えられますが、画像の細部再現性が損なわれがちでした。

この手法ではHuber損失関数の適用を工夫し、学習の初期段階（ノイズが大きい場合）ではHuber損失を、後期段階ではMSEを用いるようスケジューリングすることで、異常値耐性と細部再現性のバランスを取ります。

実験の結果では、この手法が純粋なHuber損失やMSEと比べ、異常値を含むデータでより高い精度を達成することが確認されています。また計算コストの増加はわずかです。

具体的には、新たに追加された引数loss_type、huber_schedule、huber_cで、損失関数の種類（Huber, smooth L1, MSE）とスケジューリング方法（exponential, constant, SNR）を選択できます。これによりデータセットに応じた最適化が可能になります。

詳細は PR [#1228](https://github.com/kohya-ss/sd-scripts/pull/1228/) をご覧ください。

- `loss_type` : 損失関数の種類を指定します。`huber` で Huber損失、`smooth_l1` で smooth L1 損失、`l2` で MSE 損失を選択します。デフォルトは `l2` で、従来と同様です。
- `huber_schedule` : スケジューリング方法を指定します。`exponential` で指数関数的、`constant` で一定、`snr` で信号対雑音比に基づくスケジューリングを選択します。デフォルトは `snr` です。
- `huber_c` : Huber損失のパラメータを指定します。デフォルトは `0.1` です。

PR 内でいくつかの比較が共有されています。この機能を試す場合、最初は `--loss_type smooth_l1 --huber_schedule snr --huber_c 0.1` などで試してみるとよいかもしれません。

最近の更新情報は [Release](https://github.com/kohya-ss/sd-scripts/releases) をご覧ください。

## Additional Information

### Naming of LoRA

The LoRA supported by `train_network.py` has been named to avoid confusion. The documentation has been updated. The following are the names of LoRA types in this repository.

1. __LoRA-LierLa__ : (LoRA for __Li__ n __e__ a __r__  __La__ yers)

    LoRA for Linear layers and Conv2d layers with 1x1 kernel

2. __LoRA-C3Lier__ : (LoRA for __C__ olutional layers with __3__ x3 Kernel and  __Li__ n __e__ a __r__ layers)

    In addition to 1., LoRA for Conv2d layers with 3x3 kernel 
    
LoRA-LierLa is the default LoRA type for `train_network.py` (without `conv_dim` network arg). 
<!-- 
LoRA-LierLa can be used with [our extension](https://github.com/kohya-ss/sd-webui-additional-networks) for AUTOMATIC1111's Web UI, or with the built-in LoRA feature of the Web UI.

To use LoRA-C3Lier with Web UI, please use our extension. 
-->

### Sample image generation during training
  A prompt file might look like this, for example

```
# prompt 1
masterpiece, best quality, (1girl), in white shirts, upper body, looking at viewer, simple background --n low quality, worst quality, bad anatomy,bad composition, poor, low effort --w 768 --h 768 --d 1 --l 7.5 --s 28

# prompt 2
masterpiece, best quality, 1boy, in business suit, standing at street, looking back --n (low quality, worst quality), bad anatomy,bad composition, poor, low effort --w 576 --h 832 --d 2 --l 5.5 --s 40
```

  Lines beginning with `#` are comments. You can specify options for the generated image with options like `--n` after the prompt. The following can be used.

  * `--n` Negative prompt up to the next option.
  * `--w` Specifies the width of the generated image.
  * `--h` Specifies the height of the generated image.
  * `--d` Specifies the seed of the generated image.
  * `--l` Specifies the CFG scale of the generated image.
  * `--s` Specifies the number of steps in the generation.

  The prompt weighting such as `( )` and `[ ]` are working.<|MERGE_RESOLUTION|>--- conflicted
+++ resolved
@@ -137,7 +137,6 @@
 
 ## Change History
 
-<<<<<<< HEAD
 ### Working in progress
 
 - __important__ The dependent libraries are updated. Please see [Upgrade](#upgrade) and update the libraries.
@@ -317,14 +316,13 @@
 
 - `gen_imgs.py` のプロンプトオプションに、保存時のファイル名を指定する `--f` オプションを追加しました。また同スクリプトで Diffusers ベースのキーを持つ LoRA の重みに対応しました。
 
-=======
+
 ### Oct 27, 2024 / 2024-10-27:
 
 - `svd_merge_lora.py` VRAM usage has been reduced. However, main memory usage will increase (32GB is sufficient).
 - This will be included in the next release.
 - `svd_merge_lora.py` のVRAM使用量を削減しました。ただし、メインメモリの使用量は増加します（32GBあれば十分です）。
 - これは次回リリースに含まれます。
->>>>>>> ca44e3e4
 
 ### Oct 26, 2024 / 2024-10-26: 
 
